--- conflicted
+++ resolved
@@ -23,11 +23,13 @@
 //! };
 //! ```
 
+use std::collections::HashMap;
 use std::fmt::Debug;
 use std::sync::Arc;
 
 use arrow::array::types::UInt16Type;
 use arrow::array::{Array, DictionaryArray, RecordBatch, StringArray, TypedDictionaryArray};
+use arrow::error::ArrowError;
 use arrow_cast::display::array_value_to_string;
 use arrow_cast::{cast_with_options, CastOptions};
 use arrow_schema::{
@@ -36,20 +38,25 @@
 };
 use datafusion::catalog::{Session, TableProviderFactory};
 use datafusion::common::scalar::ScalarValue;
+use datafusion::common::tree_node::{TreeNode, TreeNodeRecursion, TreeNodeVisitor};
 use datafusion::common::{
     Column, DFSchema, DataFusionError, Result as DataFusionResult, TableReference, ToDFSchema,
 };
 use datafusion::datasource::physical_plan::wrap_partition_type_in_dict;
 use datafusion::datasource::{MemTable, TableProvider};
-use datafusion::execution::context::SessionContext;
+use datafusion::execution::context::{SessionContext, SessionState};
 use datafusion::execution::runtime_env::RuntimeEnv;
-use datafusion::execution::FunctionRegistry;
+use datafusion::execution::{FunctionRegistry, TaskContext};
 use datafusion::logical_expr::logical_plan::CreateExternalTable;
 use datafusion::logical_expr::utils::conjunction;
-use datafusion::logical_expr::{Expr, Extension, LogicalPlan};
+use datafusion::logical_expr::{Expr, Extension, LogicalPlan, Volatility};
 use datafusion::physical_optimizer::pruning::PruningPredicate;
+use datafusion::physical_plan::filter::FilterExec;
+use datafusion::physical_plan::limit::LocalLimitExec;
 use datafusion::physical_plan::metrics::ExecutionPlanMetricsSet;
 use datafusion::physical_plan::{ExecutionPlan, Statistics};
+use datafusion::prelude::{col, SessionConfig};
+use datafusion::sql::planner::ParserOptions;
 use datafusion_proto::logical_plan::LogicalExtensionCodec;
 use datafusion_proto::physical_plan::PhysicalExtensionCodec;
 use delta_kernel::engine::arrow_conversion::TryIntoArrow as _;
@@ -71,7 +78,6 @@
 use crate::{open_table, open_table_with_storage_options, DeltaTable};
 
 pub use self::session::*;
-pub(crate) use find_files::*;
 
 pub(crate) const PATH_COLUMN: &str = "__delta_rs_path";
 
@@ -793,7 +799,6 @@
     }
 }
 
-<<<<<<< HEAD
 pub(crate) struct FindFilesExprProperties {
     pub partition_columns: Vec<String>,
 
@@ -918,16 +923,19 @@
 
 /// Determine which files contain a record that satisfies the predicate
 pub(crate) async fn find_files_scan(
-    snapshot: &DeltaTableState,
+    snapshot: &EagerSnapshot,
     log_store: LogStoreRef,
     state: &SessionState,
     expression: Expr,
 ) -> DeltaResult<Vec<Add>> {
     let candidate_map: HashMap<String, Add> = snapshot
-        .file_actions_iter(&log_store)
-        .map_ok(|add| (add.path.clone(), add.to_owned()))
-        .try_collect()
-        .await?;
+        .log_data()
+        .iter()
+        .map(|f| {
+            let add = f.add_action();
+            (add.path.clone(), add)
+        })
+        .collect();
 
     let scan_config = DeltaScanConfigBuilder {
         include_file_column: true,
@@ -977,11 +985,11 @@
 }
 
 pub(crate) async fn scan_memory_table(
-    log_store: &dyn LogStore,
-    snapshot: &DeltaTableState,
+    _log_store: &dyn LogStore,
+    snapshot: &EagerSnapshot,
     predicate: &Expr,
 ) -> DeltaResult<Vec<Add>> {
-    let actions = snapshot.file_actions(log_store).await?;
+    let actions: Vec<Add> = snapshot.log_data().iter().map(|f| f.add_action()).collect();
 
     let batch = snapshot.add_actions_table(true)?;
     let mut arrays = Vec::new();
@@ -1033,7 +1041,7 @@
 
 /// Finds files in a snapshot that match the provided predicate.
 pub async fn find_files(
-    snapshot: &DeltaTableState,
+    snapshot: &EagerSnapshot,
     log_store: LogStoreRef,
     state: &SessionState,
     predicate: Option<Expr>,
@@ -1069,7 +1077,7 @@
             }
         }
         None => Ok(FindFiles {
-            candidates: snapshot.file_actions(&log_store).await?,
+            candidates: snapshot.log_data().iter().map(|f| f.add_action()).collect(),
             partition_scan: true,
         }),
     }
@@ -1144,8 +1152,6 @@
     }
 }
 
-=======
->>>>>>> cb672ac0
 /// A wrapper for Deltafusion's Column to preserve case-sensitivity during string conversion
 pub struct DeltaColumn {
     inner: Column,
