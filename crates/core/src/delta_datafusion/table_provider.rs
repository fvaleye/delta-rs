--- conflicted
+++ resolved
@@ -7,10 +7,6 @@
 use arrow::compute::filter_record_batch;
 use arrow::datatypes::{DataType, Field, Schema, SchemaRef};
 use arrow::error::ArrowError;
-<<<<<<< HEAD
-use arrow_array::{BooleanArray, RecordBatch};
-=======
->>>>>>> cb672ac0
 use chrono::{DateTime, TimeZone, Utc};
 use datafusion::catalog::memory::DataSourceExec;
 use datafusion::catalog::TableProvider;
@@ -58,23 +54,15 @@
     get_null_of_arrow_type, register_store, to_correct_scalar_value, DataFusionMixins as _,
     LogDataHandler,
 };
-<<<<<<< HEAD
-use crate::kernel::{Add, LogDataHandler};
-use crate::operations::write::WriteBuilder;
-use crate::protocol::SaveMode;
-use crate::table::builder::ensure_table_uri;
-use crate::DeltaTable;
-use crate::{logstore::LogStoreRef, table::state::DeltaTableState, DeltaResult, DeltaTableError};
-=======
 use crate::kernel::schema::cast::cast_record_batch;
 use crate::kernel::transaction::{CommitBuilder, PROTOCOL};
 use crate::kernel::{Action, Add, EagerSnapshot, Remove};
 use crate::operations::write::writer::{DeltaWriter, WriterConfig};
 use crate::operations::write::WriterStatsConfig;
 use crate::protocol::{DeltaOperation, SaveMode};
+use crate::table::state::DeltaTableState;
 use crate::{ensure_table_uri, DeltaTable};
 use crate::{logstore::LogStoreRef, DeltaResult, DeltaTableError};
->>>>>>> cb672ac0
 
 const PATH_COLUMN: &str = "__delta_rs_path";
 
@@ -764,7 +752,7 @@
         input: Arc<dyn ExecutionPlan>,
         insert_op: InsertOp,
     ) -> Result<Arc<dyn ExecutionPlan>> {
-        register_store(self.log_store(), state.runtime_env().clone());
+        register_store(self.log_store(), state.runtime_env().as_ref());
 
         let insert_into = DeltaInsertIntoBuilder::new(self.snapshot()?, self.log_store(), state)
             .with_insert_op(insert_op)
@@ -1166,77 +1154,21 @@
 
     fn execute(
         &self,
-        _partition: usize,
+        partition: usize,
         context: Arc<TaskContext>,
     ) -> Result<SendableRecordBatchStream> {
-        use datafusion::physical_plan::stream::RecordBatchStreamAdapter;
-        use futures::{stream, TryStreamExt};
-
+        // Delegate to DataSinkExec by wrapping in DeltaDataSink
         let save_mode = match self.insert_op {
             InsertOp::Append => SaveMode::Append,
             InsertOp::Overwrite => SaveMode::Overwrite,
             InsertOp::Replace => SaveMode::Overwrite, // Replace maps to Overwrite
         };
 
-        let input_stream = self.input.execute(0, context)?;
-        let log_store = self.log_store.clone();
-        let snapshot = Some(self.snapshot.clone());
-        let schema_clone = self.schema();
-
-        let result_stream = stream::once(async move {
-            let batches: Result<Vec<RecordBatch>, DataFusionError> =
-                input_stream.try_collect().await;
-
-            match batches {
-                Ok(batches) => {
-                    let mut total_rows = 0u64;
-                    let mut non_empty_batches = Vec::new();
-
-                    for batch in batches {
-                        if batch.num_rows() > 0 {
-                            total_rows += batch.num_rows() as u64;
-                            non_empty_batches.push(batch);
-                        }
-                    }
-
-                    let mut result_count = total_rows;
-
-                    if !non_empty_batches.is_empty() {
-                        let write_result = WriteBuilder::new(log_store, snapshot)
-                            .with_save_mode(save_mode)
-                            .with_input_batches(non_empty_batches)
-                            .await;
-
-                        if let Err(e) = write_result {
-                            return Err(DataFusionError::Execution(format!(
-                                "Insert operation failed: {}",
-                                e
-                            )));
-                        }
-                    } else {
-                        result_count = 0;
-                    }
-
-                    let summary_batch = RecordBatch::try_new(
-                        schema_clone,
-                        vec![Arc::new(arrow_array::UInt64Array::from(vec![result_count]))],
-                    );
-                    summary_batch.map_err(|e| DataFusionError::ArrowError(Box::new(e), None))
-                }
-                Err(e) => {
-                    // Input stream execution failed
-                    Err(DataFusionError::Execution(format!(
-                        "Failed to collect input data for insert operation: {}",
-                        e
-                    )))
-                }
-            }
-        });
-
-        Ok(Box::pin(RecordBatchStreamAdapter::new(
-            self.schema(),
-            result_stream,
-        )))
+        let snapshot = EagerSnapshot::from(self.snapshot.snapshot().clone());
+        let data_sink = DeltaDataSink::new(self.log_store.clone(), snapshot, save_mode);
+        let sink_exec = DataSinkExec::new(self.input.clone(), Arc::new(data_sink), None);
+
+        sink_exec.execute(partition, context)
     }
 
     fn metrics(&self) -> Option<MetricsSet> {
