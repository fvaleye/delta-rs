--- conflicted
+++ resolved
@@ -18,11 +18,7 @@
 use parquet::arrow::AsyncArrowWriter;
 use regex::Regex;
 use tokio::task::spawn_blocking;
-<<<<<<< HEAD
-use tracing::*;
-=======
 use tracing::{debug, error};
->>>>>>> 52e6fa2f
 use uuid::Uuid;
 
 use crate::logstore::{LogStore, LogStoreExt, DELTA_LOG_REGEX};
@@ -319,10 +315,7 @@
     use delta_kernel::last_checkpoint_hint::LastCheckpointHint;
     use object_store::path::Path;
     use object_store::Error;
-<<<<<<< HEAD
-=======
     use tracing::warn;
->>>>>>> 52e6fa2f
 
     use super::*;
     use crate::ensure_table_uri;
