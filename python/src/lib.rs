mod datafusion;
mod error;
mod features;
mod filesystem;
mod merge;
mod query;
mod reader;
mod schema;
mod tracing_otlp;
mod utils;
mod writer;

use arrow::pyarrow::PyArrowType;
use arrow_schema::SchemaRef;
use chrono::{DateTime, Duration, FixedOffset, Utc};
use datafusion_ffi::table_provider::FFI_TableProvider;
use delta_kernel::expressions::Scalar;
use delta_kernel::schema::{MetadataValue, StructField};
use delta_kernel::table_properties::DataSkippingNumIndexedCols;
use deltalake::arrow::{self, datatypes::Schema as ArrowSchema};
use deltalake::checkpoints::{cleanup_metadata, create_checkpoint};
use deltalake::datafusion::catalog::TableProvider;
use deltalake::datafusion::datasource::provider_as_source;
use deltalake::datafusion::logical_expr::LogicalPlanBuilder;
use deltalake::datafusion::prelude::SessionContext;
use deltalake::delta_datafusion::DeltaCdfTableProvider;
use deltalake::errors::DeltaTableError;
use deltalake::kernel::scalars::ScalarExt;
use deltalake::kernel::transaction::{CommitBuilder, CommitProperties, TableReference};
use deltalake::kernel::{
    Action, Add, EagerSnapshot, LogicalFileView, MetadataExt as _, StructDataExt as _, Transaction,
};
use deltalake::lakefs::LakeFSCustomExecuteHandler;
use deltalake::logstore::LogStoreRef;
use deltalake::logstore::{IORuntime, ObjectStoreRef};
use deltalake::operations::convert_to_delta::{ConvertToDeltaBuilder, PartitionStrategy};
<<<<<<< HEAD
use deltalake::operations::delete::DeleteBuilder;
use deltalake::operations::drop_constraints::DropConstraintBuilder;
use deltalake::operations::filesystem_check::FileSystemCheckBuilder;
use deltalake::operations::load_cdf::CdfLoadBuilder;
use deltalake::operations::optimize::{
    create_session_state_for_optimize, OptimizeBuilder, OptimizeType,
};
use deltalake::operations::restore::RestoreBuilder;
use deltalake::operations::set_tbl_properties::SetTablePropertiesBuilder;
use deltalake::operations::update::UpdateBuilder;
use deltalake::operations::update_field_metadata::UpdateFieldMetadataBuilder;
use deltalake::operations::update_table_metadata::{
    TableMetadataUpdate, UpdateTableMetadataBuilder,
};
use deltalake::operations::vacuum::{VacuumBuilder, VacuumMode};
=======
use deltalake::operations::optimize::OptimizeType;
use deltalake::operations::update_table_metadata::TableMetadataUpdate;
use deltalake::operations::vacuum::VacuumMode;
>>>>>>> cb672ac0
use deltalake::operations::write::WriteBuilder;
use deltalake::operations::CustomExecuteHandler;
use deltalake::parquet::basic::{Compression, Encoding};
use deltalake::parquet::errors::ParquetError;
use deltalake::parquet::file::properties::{EnabledStatistics, WriterProperties};
use deltalake::partitions::PartitionFilter;
use deltalake::protocol::{DeltaOperation, SaveMode};
use deltalake::table::config::TablePropertiesExt as _;
use deltalake::table::state::DeltaTableState;
use deltalake::{init_client_version, DeltaOps, DeltaResult, DeltaTableBuilder};
use futures::TryStreamExt;
use pyo3::exceptions::{PyRuntimeError, PyValueError};
use pyo3::pybacked::PyBackedStr;
use pyo3::types::{PyCapsule, PyDict, PyFrozenSet};
use pyo3::{prelude::*, IntoPyObjectExt};
use pyo3_arrow::export::{Arro3RecordBatch, Arro3RecordBatchReader};
use pyo3_arrow::{PyRecordBatchReader, PySchema as PyArrowSchema};
use schema::PySchema;
use serde_json::{Map, Value};
use std::cmp::min;
use std::collections::{HashMap, HashSet};
use std::ffi::CString;
use std::future::IntoFuture;
use std::str::FromStr;
use std::sync::{Arc, Mutex};
use std::time;
use uuid::Uuid;

use writer::maybe_lazy_cast_reader;

use crate::error::{to_rt_err, DeltaError, DeltaProtocolError, PythonError};
use crate::features::TableFeatures;
use crate::filesystem::FsConfig;
use crate::merge::PyMergeBuilder;
use crate::query::PyQueryBuilder;
use crate::reader::convert_stream_to_reader;
use crate::schema::{schema_to_pyobject, Field};
use crate::utils::rt;
use crate::writer::to_lazy_table;

#[global_allocator]
#[cfg(all(target_family = "unix", not(target_os = "emscripten")))]
static ALLOC: jemallocator::Jemalloc = jemallocator::Jemalloc;

#[global_allocator]
#[cfg(any(not(target_family = "unix"), target_os = "emscripten"))]
static ALLOC: mimalloc::MiMalloc = mimalloc::MiMalloc;

#[derive(FromPyObject)]
enum PartitionFilterValue {
    Single(PyBackedStr),
    Multiple(Vec<PyBackedStr>),
}

#[pyclass(module = "deltalake._internal", frozen)]
struct RawDeltaTable {
    /// The internal reference to the table is guarded by a Mutex to allow for re-using the same
    /// [DeltaTable] instance across multiple Python threads
    _table: Arc<Mutex<deltalake::DeltaTable>>,
    // storing the config additionally on the table helps us make pickling work.
    _config: FsConfig,
}

#[pyclass(frozen, get_all)]
struct RawDeltaTableMetaData {
    id: String,
    name: Option<String>,
    description: Option<String>,
    partition_columns: Vec<String>,
    created_time: Option<i64>,
    configuration: HashMap<String, String>,
}

type StringVec = Vec<String>;

/// Segmented impl for RawDeltaTable to avoid these methods being exposed via the pymethods macro.
///
/// In essence all these functions should be considered internal to the Rust code and not exposed
/// up to the Python layer
impl RawDeltaTable {
    /// Internal helper method which allows for acquiring the lock on the underlying
    /// [deltalake::DeltaTable] and then executing the given function parameter with the guarded
    /// reference
    ///
    /// This should only be used for read-only accesses (duh) and callers that need to modify the
    /// underlying instance should acquire the lock themselves.
    ///
    fn with_table<T>(&self, func: impl Fn(&deltalake::DeltaTable) -> PyResult<T>) -> PyResult<T> {
        match self._table.lock() {
            Ok(table) => func(&table),
            Err(e) => Err(PyRuntimeError::new_err(e.to_string())),
        }
    }

    fn object_store(&self) -> PyResult<ObjectStoreRef> {
        self.with_table(|t| Ok(t.log_store().object_store(None).clone()))
    }

    fn cloned_state(&self) -> PyResult<EagerSnapshot> {
        self.with_table(|t| {
            t.snapshot()
                .map(|snapshot| snapshot.snapshot())
                .cloned()
                .map_err(PythonError::from)
                .map_err(PyErr::from)
        })
    }

    fn log_store(&self) -> PyResult<LogStoreRef> {
        self.with_table(|t| Ok(t.log_store().clone()))
    }

    fn set_state(&self, state: Option<DeltaTableState>) -> PyResult<()> {
        let mut original = self
            ._table
            .lock()
            .map_err(|e| PyRuntimeError::new_err(e.to_string()))?;
        original.state = state;
        Ok(())
    }
}

#[pymethods]
impl RawDeltaTable {
    #[new]
    #[pyo3(signature = (table_uri, version = None, storage_options = None, without_files = false, log_buffer_size = None))]
    fn new(
        py: Python,
        table_uri: &str,
        version: Option<i64>,
        storage_options: Option<HashMap<String, String>>,
        without_files: bool,
        log_buffer_size: Option<usize>,
    ) -> PyResult<Self> {
        py.allow_threads(|| {
            let table_url = deltalake::table::builder::parse_table_uri(table_uri)
                .map_err(error::PythonError::from)?;
            let mut builder = deltalake::DeltaTableBuilder::from_uri(table_url)
                .map_err(error::PythonError::from)?
                .with_io_runtime(IORuntime::default());
            let options = storage_options.clone().unwrap_or_default();
            if let Some(storage_options) = storage_options {
                builder = builder.with_storage_options(storage_options)
            }
            if let Some(version) = version {
                builder = builder.with_version(version)
            }
            if without_files {
                builder = builder.without_files()
            }
            if let Some(buf_size) = log_buffer_size {
                builder = builder
                    .with_log_buffer_size(buf_size)
                    .map_err(PythonError::from)?;
            }

            let table = rt().block_on(builder.load()).map_err(PythonError::from)?;
            Ok(RawDeltaTable {
                _table: Arc::new(Mutex::new(table)),
                _config: FsConfig {
                    root_url: table_uri.into(),
                    options,
                },
            })
        })
    }

    #[pyo3(signature = (table_uri, storage_options = None))]
    #[staticmethod]
    pub fn is_deltatable(
        table_uri: &str,
        storage_options: Option<HashMap<String, String>>,
    ) -> PyResult<bool> {
        let table_url = deltalake::table::builder::ensure_table_uri(table_uri)
            .map_err(|_| PyErr::new::<PyValueError, _>("Invalid table URI"))?;
        let mut builder = deltalake::DeltaTableBuilder::from_uri(table_url)
            .map_err(|_| PyErr::new::<PyValueError, _>("Failed to create table builder"))?;
        if let Some(storage_options) = storage_options {
            builder = builder.with_storage_options(storage_options)
        }
        Ok(rt()
            .block_on(async {
                match builder.build() {
                    Ok(table) => table.verify_deltatable_existence().await,
                    Err(err) => Err(err),
                }
            })
            .map_err(PythonError::from)?)
    }

    pub fn table_uri(&self) -> PyResult<String> {
        self.with_table(|t| Ok(t.table_uri()))
    }

    pub fn version(&self) -> PyResult<Option<i64>> {
        self.with_table(|t| Ok(t.version()))
    }

    pub(crate) fn has_files(&self) -> PyResult<bool> {
        self.with_table(|t| Ok(t.config.require_files))
    }

    pub fn table_config(&self) -> PyResult<(bool, usize)> {
        self.with_table(|t| {
            let config = t.config.clone();
            // Require_files inverted to reflect without_files
            Ok((!config.require_files, config.log_buffer_size))
        })
    }

    pub fn metadata(&self) -> PyResult<RawDeltaTableMetaData> {
        let metadata = self.with_table(|t| {
            let snapshot = t
                .snapshot()
                .map_err(PythonError::from)
                .map_err(PyErr::from)?;
            Ok(snapshot.metadata().clone())
        })?;
        Ok(RawDeltaTableMetaData {
            id: metadata.id().to_string(),
            name: metadata.name().map(String::from),
            description: metadata.description().map(String::from),
            partition_columns: metadata.partition_columns().clone(),
            created_time: metadata.created_time(),
            configuration: metadata.configuration().clone(),
        })
    }

    pub fn protocol_versions(&self) -> PyResult<(i32, i32, Option<StringVec>, Option<StringVec>)> {
        let table_protocol = self.with_table(|t| {
            let snapshot = t
                .snapshot()
                .map_err(PythonError::from)
                .map_err(PyErr::from)?;
            Ok(snapshot.protocol().clone())
        })?;
        Ok((
            table_protocol.min_reader_version(),
            table_protocol.min_writer_version(),
            table_protocol.writer_features().and_then(|features| {
                let empty_set = !features.is_empty();
                empty_set.then(|| {
                    features
                        .iter()
                        .map(|v| v.to_string())
                        .collect::<Vec<String>>()
                })
            }),
            table_protocol.reader_features().and_then(|features| {
                let empty_set = !features.is_empty();
                empty_set.then(|| {
                    features
                        .iter()
                        .map(|v| v.to_string())
                        .collect::<Vec<String>>()
                })
            }),
        ))
    }

    /// Load the internal [RawDeltaTable] with the table state from the specified `version`
    ///
    /// This will acquire the internal lock since it is a mutating operation!
    pub fn load_version(&self, py: Python, version: i64) -> PyResult<()> {
        py.allow_threads(|| {
            #[allow(clippy::await_holding_lock)]
            rt().block_on(async {
                let mut table = self
                    ._table
                    .lock()
                    .map_err(|e| PyRuntimeError::new_err(e.to_string()))?;
                (*table)
                    .load_version(version)
                    .await
                    .map_err(PythonError::from)
                    .map_err(PyErr::from)
            })
        })
    }

    /// Retrieve the latest version from the internally loaded table state
    pub fn get_latest_version(&self, py: Python) -> PyResult<i64> {
        py.allow_threads(|| {
            #[allow(clippy::await_holding_lock)]
            rt().block_on(async {
                match self._table.lock() {
                    Ok(table) => table
                        .get_latest_version()
                        .await
                        .map_err(PythonError::from)
                        .map_err(PyErr::from),
                    Err(e) => Err(PyRuntimeError::new_err(e.to_string())),
                }
            })
        })
    }

    fn get_num_index_cols(&self) -> PyResult<i32> {
        self.with_table(|t| {
            let n_cols = t
                .snapshot()
                .map_err(PythonError::from)?
                .config()
                .num_indexed_cols();
            Ok(match n_cols {
                DataSkippingNumIndexedCols::NumColumns(n_cols) => n_cols as i32,
                DataSkippingNumIndexedCols::AllColumns => -1,
            })
        })
    }

    fn get_stats_columns(&self) -> PyResult<Option<Vec<String>>> {
        self.with_table(|t| {
            Ok(t.snapshot()
                .map_err(PythonError::from)?
                .config()
                .data_skipping_stats_columns
                .as_ref()
                .map(|v| v.iter().map(|s| s.to_string()).collect::<Vec<String>>()))
        })
    }

    pub fn load_with_datetime(&self, py: Python, ds: &str) -> PyResult<()> {
        py.allow_threads(|| {
            let datetime =
                DateTime::<Utc>::from(DateTime::<FixedOffset>::parse_from_rfc3339(ds).map_err(
                    |err| PyValueError::new_err(format!("Failed to parse datetime string: {err}")),
                )?);
            #[allow(clippy::await_holding_lock)]
            rt().block_on(async {
                let mut table = self
                    ._table
                    .lock()
                    .map_err(|e| PyRuntimeError::new_err(e.to_string()))?;
                (*table)
                    .load_with_datetime(datetime)
                    .await
                    .map_err(PythonError::from)
                    .map_err(PyErr::from)
            })
        })
    }

    #[pyo3(signature = (partition_filters=None))]
    pub fn files(
        &self,
        py: Python,
        partition_filters: Option<Vec<(PyBackedStr, PyBackedStr, PartitionFilterValue)>>,
    ) -> PyResult<Vec<String>> {
        if !self.has_files()? {
            return Err(DeltaError::new_err("Table is instantiated without files."));
        }
        py.allow_threads(|| {
            if let Some(filters) = partition_filters {
                let filters = convert_partition_filters(filters).map_err(PythonError::from)?;
                Ok(self
                    .with_table(|t| {
                        rt().block_on(async {
                            t.get_files_by_partitions(&filters)
                                .await
                                .map_err(PythonError::from)
                                .map_err(PyErr::from)
                        })
                    })?
                    .into_iter()
                    .map(|p| p.to_string())
                    .collect())
            } else {
                match self._table.lock() {
                    Ok(table) => Ok(table
                        .snapshot()
                        .map_err(PythonError::from)?
                        .file_paths_iter()
                        .map(|f| f.to_string())
                        .collect()),
                    Err(e) => Err(PyRuntimeError::new_err(e.to_string())),
                }
            }
        })
    }

    #[pyo3(signature = (partition_filters=None))]
    pub fn file_uris(
        &self,
        partition_filters: Option<Vec<(PyBackedStr, PyBackedStr, PartitionFilterValue)>>,
    ) -> PyResult<Vec<String>> {
        if !self.with_table(|t| Ok(t.config.require_files))? {
            return Err(DeltaError::new_err("Table is initiated without files."));
        }

        if let Some(filters) = partition_filters {
            let filters = convert_partition_filters(filters).map_err(PythonError::from)?;
            self.with_table(|t| {
                rt().block_on(async {
                    t.get_file_uris_by_partitions(&filters)
                        .await
                        .map_err(PythonError::from)
                        .map_err(PyErr::from)
                })
            })
        } else {
            self.with_table(|t| {
                Ok(t.get_file_uris()
                    .map_err(PythonError::from)
                    .map_err(PyErr::from)?
                    .collect::<Vec<String>>())
            })
        }
    }

    #[getter]
    pub fn schema<'py>(&self, py: Python<'py>) -> PyResult<Bound<'py, PyAny>> {
        let schema = self.with_table(|t| {
            let snapshot = t
                .snapshot()
                .map_err(PythonError::from)
                .map_err(PyErr::from)?;
            Ok(snapshot.schema().clone())
        })?;
        schema_to_pyobject(schema, py)
    }

    /// Run the Vacuum command on the Delta Table: list and delete files no longer referenced
    /// by the Delta table and are older than the retention threshold.
    #[pyo3(signature = (
        dry_run,
        retention_hours = None,
        enforce_retention_duration = true,
        commit_properties=None,
        post_commithook_properties=None,
        full = false,
        keep_versions = None,
    ))]
    #[allow(clippy::too_many_arguments)]
    pub fn vacuum(
        &self,
        py: Python,
        dry_run: bool,
        retention_hours: Option<u64>,
        enforce_retention_duration: bool,
        commit_properties: Option<PyCommitProperties>,
        post_commithook_properties: Option<PyPostCommitHookProperties>,
        full: bool,
        keep_versions: Option<Vec<i64>>,
    ) -> PyResult<Vec<String>> {
        let (table, metrics) = py.allow_threads(|| {
            let table = self._table.lock().map_err(to_rt_err)?.clone();
            let mut cmd = DeltaOps(table)
                .vacuum()
                .with_enforce_retention_duration(enforce_retention_duration)
                .with_dry_run(dry_run);

            if full {
                cmd = cmd.with_mode(VacuumMode::Full);
            }

            if let Some(retention_period) = retention_hours {
                cmd = cmd.with_retention_period(Duration::hours(retention_period as i64));
            }

            if let Some(commit_properties) =
                maybe_create_commit_properties(commit_properties, post_commithook_properties)
            {
                cmd = cmd.with_commit_properties(commit_properties);
            }

            if let Some(keep_versions_vec) = keep_versions {
                cmd = cmd.with_keep_versions(keep_versions_vec.as_slice());
            }

            if self.log_store()?.name() == "LakeFSLogStore" {
                cmd = cmd.with_custom_execute_handler(Arc::new(LakeFSCustomExecuteHandler {}))
            }

            rt().block_on(cmd.into_future())
                .map_err(PythonError::from)
                .map_err(PyErr::from)
        })?;
        self.set_state(table.state)?;
        Ok(metrics.files_deleted)
    }

    /// Run the UPDATE command on the Delta Table
    #[pyo3(signature = (
        updates,
        predicate=None,
        writer_properties=None,
        safe_cast = false,
        commit_properties = None,
        post_commithook_properties=None,
    ))]
    #[allow(clippy::too_many_arguments)]
    pub fn update(
        &self,
        py: Python,
        updates: HashMap<String, String>,
        predicate: Option<String>,
        writer_properties: Option<PyWriterProperties>,
        safe_cast: bool,
        commit_properties: Option<PyCommitProperties>,
        post_commithook_properties: Option<PyPostCommitHookProperties>,
    ) -> PyResult<String> {
        let (table, metrics) = py.allow_threads(|| {
            let table = self._table.lock().map_err(to_rt_err)?.clone();
            let mut cmd = DeltaOps(table).update().with_safe_cast(safe_cast);

            if let Some(writer_props) = writer_properties {
                cmd = cmd.with_writer_properties(
                    set_writer_properties(writer_props).map_err(PythonError::from)?,
                );
            }

            for (col_name, expression) in updates {
                cmd = cmd.with_update(col_name.clone(), expression.clone());
            }

            if let Some(update_predicate) = predicate {
                cmd = cmd.with_predicate(update_predicate);
            }

            if let Some(commit_properties) =
                maybe_create_commit_properties(commit_properties, post_commithook_properties)
            {
                cmd = cmd.with_commit_properties(commit_properties);
            }

            if self.log_store()?.name() == "LakeFSLogStore" {
                cmd = cmd.with_custom_execute_handler(Arc::new(LakeFSCustomExecuteHandler {}))
            }

            rt().block_on(cmd.into_future())
                .map_err(PythonError::from)
                .map_err(PyErr::from)
        })?;
        self.set_state(table.state)?;
        Ok(serde_json::to_string(&metrics).unwrap())
    }

    /// Run the optimize command on the Delta Table: merge small files into a large file by bin-packing.
    #[allow(clippy::too_many_arguments)]
    #[pyo3(signature = (
        partition_filters = None,
        target_size = None,
        max_concurrent_tasks = None,
        max_spill_size = None,
        max_temp_directory_size = None,
        min_commit_interval = None,
        writer_properties=None,
        commit_properties=None,
        post_commithook_properties=None
    ))]
    #[allow(clippy::too_many_arguments)]
    pub fn compact_optimize(
        &self,
        py: Python,
        partition_filters: Option<Vec<(PyBackedStr, PyBackedStr, PartitionFilterValue)>>,
        target_size: Option<u64>,
        max_concurrent_tasks: Option<usize>,
        max_spill_size: Option<usize>,
        max_temp_directory_size: Option<u64>,
        min_commit_interval: Option<u64>,
        writer_properties: Option<PyWriterProperties>,
        commit_properties: Option<PyCommitProperties>,
        post_commithook_properties: Option<PyPostCommitHookProperties>,
    ) -> PyResult<String> {
        let (table, metrics) = py.allow_threads(|| {
            let table = self._table.lock().map_err(to_rt_err)?.clone();
            let mut cmd = DeltaOps(table)
                .optimize()
                .with_max_concurrent_tasks(max_concurrent_tasks.unwrap_or_else(num_cpus::get));

<<<<<<< HEAD
            if max_spill_size.is_some() || max_temp_directory_size.is_some() {
                let session =
                    create_session_state_for_optimize(max_spill_size, max_temp_directory_size);
                cmd = cmd.with_session_state(Arc::new(session));
            }

=======
>>>>>>> cb672ac0
            if let Some(size) = target_size {
                cmd = cmd.with_target_size(size);
            }
            if let Some(commit_interval) = min_commit_interval {
                cmd = cmd.with_min_commit_interval(time::Duration::from_secs(commit_interval));
            }

            if let Some(writer_props) = writer_properties {
                cmd = cmd.with_writer_properties(
                    set_writer_properties(writer_props).map_err(PythonError::from)?,
                );
            }

            if let Some(commit_properties) =
                maybe_create_commit_properties(commit_properties, post_commithook_properties)
            {
                cmd = cmd.with_commit_properties(commit_properties);
            }

            if self.log_store()?.name() == "LakeFSLogStore" {
                cmd = cmd.with_custom_execute_handler(Arc::new(LakeFSCustomExecuteHandler {}))
            }

            let converted_filters =
                convert_partition_filters(partition_filters.unwrap_or_default())
                    .map_err(PythonError::from)?;
            cmd = cmd.with_filters(&converted_filters);

            rt().block_on(cmd.into_future())
                .map_err(PythonError::from)
                .map_err(PyErr::from)
        })?;
        self.set_state(table.state)?;
        Ok(serde_json::to_string(&metrics).unwrap())
    }

    /// Run z-order variation of optimize
    #[allow(clippy::too_many_arguments)]
    #[pyo3(signature = (z_order_columns,
        partition_filters = None,
        target_size = None,
        max_concurrent_tasks = None,
        max_spill_size = None,
        max_temp_directory_size = None,
        min_commit_interval = None,
        writer_properties=None,
        commit_properties=None,
        post_commithook_properties=None,
    ))]
    pub fn z_order_optimize(
        &self,
        py: Python,
        z_order_columns: Vec<String>,
        partition_filters: Option<Vec<(PyBackedStr, PyBackedStr, PartitionFilterValue)>>,
        target_size: Option<u64>,
        max_concurrent_tasks: Option<usize>,
        max_spill_size: Option<usize>,
        max_temp_directory_size: Option<u64>,
        min_commit_interval: Option<u64>,
        writer_properties: Option<PyWriterProperties>,
        commit_properties: Option<PyCommitProperties>,
        post_commithook_properties: Option<PyPostCommitHookProperties>,
    ) -> PyResult<String> {
        let (table, metrics) = py.allow_threads(|| {
            let table = self._table.lock().map_err(to_rt_err)?.clone();
            let mut cmd = DeltaOps(table.clone())
                .optimize()
                .with_max_concurrent_tasks(max_concurrent_tasks.unwrap_or_else(num_cpus::get))
                .with_type(OptimizeType::ZOrder(z_order_columns));

<<<<<<< HEAD
            if max_spill_size.is_some() || max_temp_directory_size.is_some() {
                let session =
                    create_session_state_for_optimize(max_spill_size, max_temp_directory_size);
                cmd = cmd.with_session_state(Arc::new(session));
            }

=======
>>>>>>> cb672ac0
            if let Some(size) = target_size {
                cmd = cmd.with_target_size(size);
            }
            if let Some(commit_interval) = min_commit_interval {
                cmd = cmd.with_min_commit_interval(time::Duration::from_secs(commit_interval));
            }

            if let Some(writer_props) = writer_properties {
                cmd = cmd.with_writer_properties(
                    set_writer_properties(writer_props).map_err(PythonError::from)?,
                );
            }

            if let Some(commit_properties) =
                maybe_create_commit_properties(commit_properties, post_commithook_properties)
            {
                cmd = cmd.with_commit_properties(commit_properties);
            }

            if self.log_store()?.name() == "LakeFSLogStore" {
                cmd = cmd.with_custom_execute_handler(Arc::new(LakeFSCustomExecuteHandler {}))
            }

            let converted_filters =
                convert_partition_filters(partition_filters.unwrap_or_default())
                    .map_err(PythonError::from)?;
            cmd = cmd.with_filters(&converted_filters);

            rt().block_on(cmd.into_future())
                .map_err(PythonError::from)
                .map_err(PyErr::from)
        })?;
        self.set_state(table.state)?;
        Ok(serde_json::to_string(&metrics).unwrap())
    }

    #[pyo3(signature = (fields, commit_properties=None, post_commithook_properties=None))]
    pub fn add_columns(
        &self,
        py: Python,
        fields: Vec<Field>,
        commit_properties: Option<PyCommitProperties>,
        post_commithook_properties: Option<PyPostCommitHookProperties>,
    ) -> PyResult<()> {
        let table = py.allow_threads(|| {
            let table = self._table.lock().map_err(to_rt_err)?.clone();
            let mut cmd = DeltaOps(table).add_columns();

            let new_fields = fields
                .iter()
                .map(|v| v.inner.clone())
                .collect::<Vec<StructField>>();

            cmd = cmd.with_fields(new_fields);

            if let Some(commit_properties) =
                maybe_create_commit_properties(commit_properties, post_commithook_properties)
            {
                cmd = cmd.with_commit_properties(commit_properties);
            }

            if self.log_store()?.name() == "LakeFSLogStore" {
                cmd = cmd.with_custom_execute_handler(Arc::new(LakeFSCustomExecuteHandler {}))
            }

            rt().block_on(cmd.into_future())
                .map_err(PythonError::from)
                .map_err(PyErr::from)
        })?;
        self.set_state(table.state)?;
        Ok(())
    }

    #[pyo3(signature = (
        feature, allow_protocol_versions_increase, commit_properties=None, post_commithook_properties=None
    ))]
    pub fn add_feature(
        &self,
        py: Python,
        feature: Vec<TableFeatures>,
        allow_protocol_versions_increase: bool,
        commit_properties: Option<PyCommitProperties>,
        post_commithook_properties: Option<PyPostCommitHookProperties>,
    ) -> PyResult<()> {
        let table = py.allow_threads(|| {
            let table = self._table.lock().map_err(to_rt_err)?.clone();
            let mut cmd = DeltaOps(table)
                .add_feature()
                .with_features(feature)
                .with_allow_protocol_versions_increase(allow_protocol_versions_increase);

            if let Some(commit_properties) =
                maybe_create_commit_properties(commit_properties, post_commithook_properties)
            {
                cmd = cmd.with_commit_properties(commit_properties);
            }

            if self.log_store()?.name() == "LakeFSLogStore" {
                cmd = cmd.with_custom_execute_handler(Arc::new(LakeFSCustomExecuteHandler {}))
            }

            rt().block_on(cmd.into_future())
                .map_err(PythonError::from)
                .map_err(PyErr::from)
        })?;
        self.set_state(table.state)?;
        Ok(())
    }

    #[pyo3(signature = (constraints, commit_properties=None, post_commithook_properties=None))]
    pub fn add_constraints(
        &self,
        py: Python,
        constraints: HashMap<String, String>,
        commit_properties: Option<PyCommitProperties>,
        post_commithook_properties: Option<PyPostCommitHookProperties>,
    ) -> PyResult<()> {
        let table = py.allow_threads(|| {
            let table = self._table.lock().map_err(to_rt_err)?.clone();
            let mut cmd = DeltaOps(table).add_constraint();

            for (col_name, expression) in constraints {
                cmd = cmd.with_constraint(col_name.clone(), expression.clone());
            }

            if let Some(commit_properties) =
                maybe_create_commit_properties(commit_properties, post_commithook_properties)
            {
                cmd = cmd.with_commit_properties(commit_properties);
            }

            if self.log_store()?.name() == "LakeFSLogStore" {
                cmd = cmd.with_custom_execute_handler(Arc::new(LakeFSCustomExecuteHandler {}))
            }

            rt().block_on(cmd.into_future())
                .map_err(PythonError::from)
                .map_err(PyErr::from)
        })?;
        self.set_state(table.state)?;
        Ok(())
    }

    #[pyo3(signature = (name, raise_if_not_exists, commit_properties=None, post_commithook_properties=None))]
    pub fn drop_constraints(
        &self,
        py: Python,
        name: String,
        raise_if_not_exists: bool,
        commit_properties: Option<PyCommitProperties>,
        post_commithook_properties: Option<PyPostCommitHookProperties>,
    ) -> PyResult<()> {
        let table = py.allow_threads(|| {
            let table = self._table.lock().map_err(to_rt_err)?.clone();
            let mut cmd = DeltaOps(table)
                .drop_constraints()
                .with_constraint(name)
                .with_raise_if_not_exists(raise_if_not_exists);

            if let Some(commit_properties) =
                maybe_create_commit_properties(commit_properties, post_commithook_properties)
            {
                cmd = cmd.with_commit_properties(commit_properties);
            }

            if self.log_store()?.name() == "LakeFSLogStore" {
                cmd = cmd.with_custom_execute_handler(Arc::new(LakeFSCustomExecuteHandler {}))
            }

            rt().block_on(cmd.into_future())
                .map_err(PythonError::from)
                .map_err(PyErr::from)
        })?;
        self.set_state(table.state)?;
        Ok(())
    }

    #[pyo3(signature = (
        starting_version = None,
        ending_version = None,
        starting_timestamp = None,
        ending_timestamp = None,
        columns = None,
        predicate = None,
        allow_out_of_range = false,
    ))]
    #[allow(clippy::too_many_arguments)]
    pub fn load_cdf(
        &self,
        py: Python,
        starting_version: Option<i64>,
        ending_version: Option<i64>,
        starting_timestamp: Option<String>,
        ending_timestamp: Option<String>,
        columns: Option<Vec<String>>,
        predicate: Option<String>,
        allow_out_of_range: bool,
    ) -> PyResult<Arro3RecordBatchReader> {
        let ctx = SessionContext::new();
        let table = self._table.lock().map_err(to_rt_err)?.clone();
        let mut cmd = DeltaOps(table).load_cdf();

        if let Some(sv) = starting_version {
            cmd = cmd.with_starting_version(sv);
        }
        if let Some(ev) = ending_version {
            cmd = cmd.with_ending_version(ev);
        }
        if let Some(st) = starting_timestamp {
            let starting_ts: DateTime<Utc> = DateTime::<Utc>::from_str(&st)
                .map_err(|pe| PyValueError::new_err(pe.to_string()))?
                .to_utc();
            cmd = cmd.with_starting_timestamp(starting_ts);
        }
        if let Some(et) = ending_timestamp {
            let ending_ts = DateTime::<Utc>::from_str(&et)
                .map_err(|pe| PyValueError::new_err(pe.to_string()))?
                .to_utc();
            cmd = cmd.with_ending_timestamp(ending_ts);
        }

        if allow_out_of_range {
            cmd = cmd.with_allow_out_of_range();
        }

        let table_provider: Arc<dyn TableProvider> =
            Arc::new(DeltaCdfTableProvider::try_new(cmd).map_err(PythonError::from)?);

        let table_name: String = "source".to_string();

        ctx.register_table(table_name.clone(), table_provider)
            .map_err(PythonError::from)?;
        let select_string = if let Some(columns) = columns {
            columns.join(", ")
        } else {
            "*".to_string()
        };

        let sql = if let Some(predicate) = predicate {
            format!("SELECT {select_string} FROM `{table_name}` WHERE ({predicate}) ")
        } else {
            format!("SELECT {select_string} FROM `{table_name}`")
        };

        let stream = rt()
            .block_on(async { ctx.sql(&sql).await?.execute_stream().await })
            .map_err(PythonError::from)?;

        py.allow_threads(|| {
            let stream = convert_stream_to_reader(stream);
            Ok(stream.into())
        })
    }

    #[allow(clippy::too_many_arguments)]
    #[pyo3(signature = (
        source,
        batch_schema,
        predicate,
        source_alias = None,
        target_alias = None,
        merge_schema = false,
        safe_cast = false,
        streamed_exec = false,
        writer_properties = None,
        post_commithook_properties = None,
        commit_properties = None,
    ))]
    pub fn create_merge_builder(
        &self,
        py: Python,
        source: PyRecordBatchReader,
        batch_schema: PyArrowSchema,
        predicate: String,
        source_alias: Option<String>,
        target_alias: Option<String>,
        merge_schema: bool,
        safe_cast: bool,
        streamed_exec: bool,
        writer_properties: Option<PyWriterProperties>,
        post_commithook_properties: Option<PyPostCommitHookProperties>,
        commit_properties: Option<PyCommitProperties>,
    ) -> PyResult<PyMergeBuilder> {
        py.allow_threads(|| {
            let handler: Option<Arc<dyn CustomExecuteHandler>> =
                if self.log_store()?.name() == "LakeFSLogStore" {
                    Some(Arc::new(LakeFSCustomExecuteHandler {}))
                } else {
                    None
                };

            Ok(PyMergeBuilder::new(
                self.log_store()?,
                self.cloned_state()?,
                source,
                batch_schema,
                predicate,
                source_alias,
                target_alias,
                merge_schema,
                safe_cast,
                streamed_exec,
                writer_properties,
                post_commithook_properties,
                commit_properties,
                handler,
            )
            .map_err(PythonError::from)?)
        })
    }

    #[pyo3(signature=(
        merge_builder
    ))]
    pub fn merge_execute(
        &self,
        py: Python,
        merge_builder: &mut PyMergeBuilder,
    ) -> PyResult<String> {
        py.allow_threads(|| {
            let (table, metrics) = merge_builder.execute().map_err(PythonError::from)?;
            self.set_state(table.state)?;
            Ok(metrics)
        })
    }

    // Run the restore command on the Delta Table: restore table to a given version or datetime
    #[pyo3(signature = (
        target, *, ignore_missing_files = false, protocol_downgrade_allowed = false, commit_properties=None
    ))]
    pub fn restore(
        &self,
        target: Option<&Bound<'_, PyAny>>,
        ignore_missing_files: bool,
        protocol_downgrade_allowed: bool,
        commit_properties: Option<PyCommitProperties>,
    ) -> PyResult<String> {
        let table = self._table.lock().map_err(to_rt_err)?.clone();
        let mut cmd = DeltaOps(table).restore();
        if let Some(val) = target {
            if let Ok(version) = val.extract::<i64>() {
                cmd = cmd.with_version_to_restore(version)
            }
            if let Ok(ds) = val.extract::<PyBackedStr>() {
                let datetime = DateTime::<Utc>::from(
                    DateTime::<FixedOffset>::parse_from_rfc3339(ds.as_ref()).map_err(|err| {
                        PyValueError::new_err(format!("Failed to parse datetime string: {err}"))
                    })?,
                );
                cmd = cmd.with_datetime_to_restore(datetime)
            }
        }
        cmd = cmd.with_ignore_missing_files(ignore_missing_files);
        cmd = cmd.with_protocol_downgrade_allowed(protocol_downgrade_allowed);

        if let Some(commit_properties) = maybe_create_commit_properties(commit_properties, None) {
            cmd = cmd.with_commit_properties(commit_properties);
        }

        if self.log_store()?.name() == "LakeFSLogStore" {
            cmd = cmd.with_custom_execute_handler(Arc::new(LakeFSCustomExecuteHandler {}))
        }

        let (table, metrics) = rt()
            .block_on(cmd.into_future())
            .map_err(PythonError::from)?;
        self.set_state(table.state)?;
        Ok(serde_json::to_string(&metrics).unwrap())
    }

    /// Run the History command on the Delta Table: Returns provenance information,
    /// including the operation, user, and so on, for each write to a table.
    #[pyo3(signature = (limit=None))]
    pub fn history(&self, limit: Option<usize>) -> PyResult<Vec<String>> {
        #[allow(clippy::await_holding_lock)]
        let history = rt().block_on(async {
            match self._table.lock() {
                Ok(table) => table
                    .history(limit)
                    .await
                    .map_err(PythonError::from)
                    .map_err(PyErr::from),
                Err(e) => Err(PyRuntimeError::new_err(e.to_string())),
            }
        })?;
        Ok(history
            .map(|c| serde_json::to_string(&c).unwrap())
            .collect())
    }

    pub fn update_incremental(&self) -> PyResult<()> {
        #[allow(clippy::await_holding_lock)]
        #[allow(deprecated)]
        Ok(rt()
            .block_on(async {
                let mut table = self
                    ._table
                    .lock()
                    .map_err(|e| DeltaTableError::Generic(e.to_string()))?;
                (*table).update_incremental(None).await
            })
            .map_err(PythonError::from)?)
    }

    #[pyo3(signature = (schema, partition_filters=None))]
    pub fn dataset_partitions<'py>(
        &self,
        py: Python<'py>,
        schema: PyArrowSchema,
        partition_filters: Option<Vec<(PyBackedStr, PyBackedStr, PartitionFilterValue)>>,
    ) -> PyResult<Vec<(String, Option<Bound<'py, PyAny>>)>> {
        let path_set = match partition_filters {
            Some(filters) => Some(HashSet::<_>::from_iter(
                self.files(py, Some(filters))?.iter().cloned(),
            )),
            None => None,
        };
        let stats_cols = self.get_stats_columns()?;
        let num_index_cols = self.get_num_index_cols()?;

        let schema = schema.into_inner();

        let inclusion_stats_cols = if let Some(stats_cols) = stats_cols {
            stats_cols
        } else if num_index_cols == -1 {
            schema
                .fields()
                .iter()
                .map(|v| v.name().clone())
                .collect::<Vec<_>>()
        } else if num_index_cols >= 0 {
            let mut fields = vec![];
            for idx in 0..(min(num_index_cols as usize, schema.fields.len())) {
                fields.push(schema.field(idx).name().clone())
            }
            fields
        } else {
            return Err(PythonError::from(DeltaTableError::generic(
                "Couldn't construct list of fields for file stats expression gatherings",
            )))?;
        };

        self.cloned_state()?
            .log_data()
            .iter()
            .filter_map(|f| {
                let path = f.path().to_string();
                match &path_set {
                    Some(path_set) => path_set.contains(&path).then_some((path, f)),
                    None => Some((path, f)),
                }
            })
            .map(|(path, f)| {
                let expression =
                    filestats_to_expression_next(py, &schema, &inclusion_stats_cols, f)?;
                Ok((path, expression))
            })
            .collect()
    }

    #[pyo3(signature = (partitions_filters=None))]
    fn get_active_partitions<'py>(
        &self,
        partitions_filters: Option<Vec<(PyBackedStr, PyBackedStr, PartitionFilterValue)>>,
        py: Python<'py>,
    ) -> PyResult<Bound<'py, PyFrozenSet>> {
        let schema = self.with_table(|t| {
            let snapshot = t
                .snapshot()
                .map_err(PythonError::from)
                .map_err(PyErr::from)?;
            Ok(snapshot.schema().clone())
        })?;
        let metadata = self.with_table(|t| {
            let snapshot = t
                .snapshot()
                .map_err(PythonError::from)
                .map_err(PyErr::from)?;
            Ok(snapshot.metadata().clone())
        })?;
        let column_names: HashSet<&str> =
            schema.fields().map(|field| field.name().as_str()).collect();
        let partition_columns: HashSet<&str> = metadata
            .partition_columns()
            .iter()
            .map(|col| col.as_str())
            .collect();

        if let Some(filters) = &partitions_filters {
            let unknown_columns: Vec<&PyBackedStr> = filters
                .iter()
                .map(|(column_name, _, _)| column_name)
                .filter(|column_name| {
                    let column_name: &'_ str = column_name.as_ref();
                    !column_names.contains(column_name)
                })
                .collect();
            if !unknown_columns.is_empty() {
                return Err(PyValueError::new_err(format!(
                    "Filters include columns that are not in table schema: {unknown_columns:?}"
                )));
            }

            let non_partition_columns: Vec<&PyBackedStr> = filters
                .iter()
                .map(|(column_name, _, _)| column_name)
                .filter(|column_name| {
                    let column_name: &'_ str = column_name.as_ref();
                    !partition_columns.contains(column_name)
                })
                .collect();

            if !non_partition_columns.is_empty() {
                return Err(PyValueError::new_err(format!(
                    "Filters include columns that are not partition columns: {non_partition_columns:?}"
                )));
            }
        }

        let converted_filters = convert_partition_filters(partitions_filters.unwrap_or_default())
            .map_err(PythonError::from)?;

        let partition_columns: Vec<&str> = partition_columns.into_iter().collect();

        let state = self.cloned_state()?;
        let log_store = self.log_store()?;
        let adds: Vec<_> = rt()
            .block_on(async {
                state
                    .file_views_by_partitions(&log_store, &converted_filters)
                    .try_collect()
                    .await
            })
            .map_err(PythonError::from)?;
        let active_partitions: HashSet<Vec<(&str, Option<String>)>> = adds
            .iter()
            .flat_map(|add| {
                Ok::<_, PythonError>(
                    partition_columns
                        .iter()
                        .map(|col| {
                            (
                                *col,
                                add.partition_values()
                                    .and_then(|v| {
                                        v.index_of(col).and_then(|idx| v.value(idx).cloned())
                                    })
                                    .map(|v| v.serialize()),
                            )
                        })
                        .collect(),
                )
            })
            .collect();

        let active_partitions = active_partitions
            .into_iter()
            .map(|part| PyFrozenSet::new(py, part.iter()))
            .collect::<Result<Vec<Bound<'py, _>>, PyErr>>()?;
        PyFrozenSet::new(py, &active_partitions)
    }

    #[allow(clippy::too_many_arguments)]
    #[pyo3(signature = (
        add_actions,
        mode,
        partition_by,
        schema,
        partitions_filters=None,
        commit_properties=None,
        post_commithook_properties=None,
    ))]
    fn create_write_transaction(
        &self,
        py: Python,
        add_actions: Vec<PyAddAction>,
        mode: &str,
        partition_by: Vec<String>,
        schema: PyRef<PySchema>,
        partitions_filters: Option<Vec<(PyBackedStr, PyBackedStr, PartitionFilterValue)>>,
        commit_properties: Option<PyCommitProperties>,
        post_commithook_properties: Option<PyPostCommitHookProperties>,
    ) -> PyResult<()> {
        let schema = schema.as_ref().inner_type.clone();
        py.allow_threads(|| {
            let mode = mode.parse().map_err(PythonError::from)?;

            let existing_schema = self.with_table(|t| {
                let snapshot = t.snapshot().map_err(PythonError::from)?;
                Ok(snapshot.schema().clone())
            })?;

            let mut actions: Vec<Action> = add_actions
                .iter()
                .map(|add| Action::Add(add.into()))
                .collect();

            match mode {
                SaveMode::Overwrite => {
                    let converted_filters =
                        convert_partition_filters(partitions_filters.unwrap_or_default())
                            .map_err(PythonError::from)?;

                    let state = self.cloned_state()?;
                    let log_store = self.log_store()?;
                    let add_actions: Vec<_> = rt()
                        .block_on(async {
                            state
                                .file_views_by_partitions(&log_store, &converted_filters)
                                .try_collect()
                                .await
                        })
                        .map_err(PythonError::from)?;

                    for old_add in add_actions {
                        let remove_action = Action::Remove(old_add.remove_action(true));
                        actions.push(remove_action);
                    }

                    // Update metadata with new schema
                    if &schema != existing_schema.as_ref() {
                        let mut metadata = self.with_table(|t| {
                            let snapshot = t
                                .snapshot()
                                .map_err(PythonError::from)
                                .map_err(PyErr::from)?;
                            Ok(snapshot.metadata().clone())
                        })?;
                        metadata = metadata
                            .with_schema(&schema)
                            .map_err(DeltaTableError::from)
                            .map_err(PythonError::from)?;
                        actions.push(Action::Metadata(metadata));
                    }
                }
                _ => {
                    // This should be unreachable from Python
                    if &schema != existing_schema.as_ref() {
                        DeltaProtocolError::new_err("Cannot change schema except in overwrite.");
                    }
                }
            }

            let operation = DeltaOperation::Write {
                mode,
                partition_by: Some(partition_by),
                predicate: None,
            };

            let mut properties = CommitProperties::default();
            if let Some(props) = commit_properties {
                if let Some(metadata) = props.custom_metadata {
                    let json_metadata: Map<String, Value> =
                        metadata.into_iter().map(|(k, v)| (k, v.into())).collect();
                    properties = properties.with_metadata(json_metadata);
                };

                if let Some(max_retries) = props.max_commit_retries {
                    properties = properties.with_max_retries(max_retries);
                };
            }

            if let Some(post_commit_hook_props) = post_commithook_properties {
                properties = set_post_commithook_properties(properties, post_commit_hook_props)
            }

            rt().block_on(
                CommitBuilder::from(properties)
                    .with_actions(actions)
                    .build(Some(&self.cloned_state()?), self.log_store()?, operation)
                    .into_future(),
            )
            .map_err(PythonError::from)?;

            Ok(())
        })
    }

    pub fn create_checkpoint(&self, py: Python) -> PyResult<()> {
        py.allow_threads(|| {
            let operation_id = Uuid::new_v4();
            let handle = Arc::new(LakeFSCustomExecuteHandler {});
            let store = &self.log_store()?;

            // Runs lakefs pre-execution
            if store.name() == "LakeFSLogStore" {
                #[allow(clippy::await_holding_lock)]
                rt().block_on(async {
                    handle
                        .before_post_commit_hook(store, true, operation_id)
                        .await
                })
                .map_err(PythonError::from)?;
            }

            #[allow(clippy::await_holding_lock)]
            let result = rt().block_on(async {
                match self._table.lock() {
                    Ok(table) => create_checkpoint(&table, Some(operation_id))
                        .await
                        .map_err(PythonError::from)
                        .map_err(PyErr::from),
                    Err(e) => Err(PyRuntimeError::new_err(e.to_string())),
                }
            });

            // Runs lakefs post-execution for file operations
            if store.name() == "LakeFSLogStore" {
                rt().block_on(async {
                    handle
                        .after_post_commit_hook(store, true, operation_id)
                        .await
                })
                .map_err(PythonError::from)?;
            }
            result
        })?;

        Ok(())
    }

    pub fn cleanup_metadata(&self, py: Python) -> PyResult<()> {
        let (_result, new_state) = py.allow_threads(|| {
            let operation_id = Uuid::new_v4();
            let handle = Arc::new(LakeFSCustomExecuteHandler {});
            let store = &self.log_store()?;

            // Runs lakefs pre-execution
            if store.name() == "LakeFSLogStore" {
                #[allow(clippy::await_holding_lock)]
                rt().block_on(async {
                    handle
                        .before_post_commit_hook(store, true, operation_id)
                        .await
                })
                .map_err(PythonError::from)?;
            }

            #[allow(clippy::await_holding_lock)]
            let result = rt().block_on(async {
                match self._table.lock() {
                    Ok(table) => {
                        let result = cleanup_metadata(&table, Some(operation_id))
                            .await
                            .map_err(PythonError::from)
                            .map_err(PyErr::from)?;

                        let new_state = if result > 0 {
                            Some(
                                DeltaTableState::try_new(
                                    &table.log_store(),
                                    table.config.clone(),
                                    table.version(),
                                )
                                .await
                                .map_err(PythonError::from)?,
                            )
                        } else {
                            None
                        };

                        Ok((result, new_state))
                    }
                    Err(e) => Err(PyRuntimeError::new_err(e.to_string())),
                }
            });

            // Runs lakefs post-execution for file operations
            if store.name() == "LakeFSLogStore" {
                rt().block_on(async {
                    handle
                        .after_post_commit_hook(store, true, operation_id)
                        .await
                })
                .map_err(PythonError::from)?;
            }
            result
        })?;

        if new_state.is_some() {
            self.set_state(new_state)?;
        }

        Ok(())
    }

    pub fn get_add_actions(&self, flatten: bool) -> PyResult<Arro3RecordBatch> {
        // replace with Arro3RecordBatch once new release is done for arro3.core
        if !self.has_files()? {
            return Err(DeltaError::new_err("Table is instantiated without files."));
        }
        let batch = self.with_table(|t| {
            Ok(t.snapshot()
                .map_err(PythonError::from)?
                .add_actions_table(flatten)
                .map_err(PythonError::from)?)
        })?;
        Ok(batch.into())
    }

    pub fn get_add_file_sizes(&self) -> PyResult<HashMap<String, i64>> {
        self.with_table(|t| {
            let log_store = t.log_store();
            let sizes: HashMap<String, i64> = rt()
                .block_on(async {
                    t.snapshot()?
                        .snapshot()
                        .file_views(&log_store, None)
                        .map_ok(|f| (f.path().to_string(), f.size()))
                        .try_collect()
                        .await
                })
                .map_err(PythonError::from)?;
            Ok(sizes)
        })
    }

    /// Run the delete command on the delta table: delete records following a predicate and return the delete metrics.
    #[pyo3(signature = (
        predicate = None, writer_properties=None, commit_properties=None, post_commithook_properties=None
    ))]
    pub fn delete(
        &self,
        py: Python,
        predicate: Option<String>,
        writer_properties: Option<PyWriterProperties>,
        commit_properties: Option<PyCommitProperties>,
        post_commithook_properties: Option<PyPostCommitHookProperties>,
    ) -> PyResult<String> {
        let (table, metrics) = py.allow_threads(|| {
            let table = self._table.lock().map_err(to_rt_err)?.clone();
            let mut cmd = DeltaOps(table).delete();
            if let Some(predicate) = predicate {
                cmd = cmd.with_predicate(predicate);
            }
            if let Some(writer_props) = writer_properties {
                cmd = cmd.with_writer_properties(
                    set_writer_properties(writer_props).map_err(PythonError::from)?,
                );
            }
            if let Some(commit_properties) =
                maybe_create_commit_properties(commit_properties, post_commithook_properties)
            {
                cmd = cmd.with_commit_properties(commit_properties);
            }

            if self.log_store()?.name() == "LakeFSLogStore" {
                cmd = cmd.with_custom_execute_handler(Arc::new(LakeFSCustomExecuteHandler {}))
            }

            rt().block_on(cmd.into_future())
                .map_err(PythonError::from)
                .map_err(PyErr::from)
        })?;
        self.set_state(table.state)?;
        Ok(serde_json::to_string(&metrics).unwrap())
    }

    #[pyo3(signature = (properties, raise_if_not_exists, commit_properties=None))]
    pub fn set_table_properties(
        &self,
        properties: HashMap<String, String>,
        raise_if_not_exists: bool,
        commit_properties: Option<PyCommitProperties>,
    ) -> PyResult<()> {
        let table = self._table.lock().map_err(to_rt_err)?.clone();
        let mut cmd = DeltaOps(table)
            .set_tbl_properties()
            .with_properties(properties)
            .with_raise_if_not_exists(raise_if_not_exists);

        if let Some(commit_properties) = maybe_create_commit_properties(commit_properties, None) {
            cmd = cmd.with_commit_properties(commit_properties);
        }

        if self.log_store()?.name() == "LakeFSLogStore" {
            cmd = cmd.with_custom_execute_handler(Arc::new(LakeFSCustomExecuteHandler {}))
        }

        let table = rt()
            .block_on(cmd.into_future())
            .map_err(PythonError::from)?;
        self.set_state(table.state)?;
        Ok(())
    }

    #[pyo3(signature = (name, commit_properties=None))]
    pub fn set_table_name(
        &self,
        name: String,
        commit_properties: Option<PyCommitProperties>,
    ) -> PyResult<()> {
        let update = TableMetadataUpdate {
            name: Some(name),
            description: None,
        };
        let table = self._table.lock().map_err(to_rt_err)?.clone();
        let mut cmd = DeltaOps(table).update_table_metadata().with_update(update);

        if let Some(commit_properties) = maybe_create_commit_properties(commit_properties, None) {
            cmd = cmd.with_commit_properties(commit_properties);
        }

        if self.log_store()?.name() == "LakeFSLogStore" {
            cmd = cmd.with_custom_execute_handler(Arc::new(LakeFSCustomExecuteHandler {}));
        }

        let table = rt()
            .block_on(cmd.into_future())
            .map_err(PythonError::from)?;
        self.set_state(table.state)?;
        Ok(())
    }

    #[pyo3(signature = (description, commit_properties=None))]
    pub fn set_table_description(
        &self,
        description: String,
        commit_properties: Option<PyCommitProperties>,
    ) -> PyResult<()> {
        let update = TableMetadataUpdate {
            name: None,
            description: Some(description),
        };
        let table = self._table.lock().map_err(to_rt_err)?.clone();
        let mut cmd = DeltaOps(table).update_table_metadata().with_update(update);

        if let Some(commit_properties) = maybe_create_commit_properties(commit_properties, None) {
            cmd = cmd.with_commit_properties(commit_properties);
        }

        if self.log_store()?.name() == "LakeFSLogStore" {
            cmd = cmd.with_custom_execute_handler(Arc::new(LakeFSCustomExecuteHandler {}));
        }

        let table = rt()
            .block_on(cmd.into_future())
            .map_err(PythonError::from)?;
        self.set_state(table.state)?;
        Ok(())
    }

    /// Execute the File System Check command (FSCK) on the delta table: removes old reference to files that
    /// have been deleted or are malformed
    #[pyo3(signature = (dry_run = true, commit_properties = None, post_commithook_properties=None))]
    pub fn repair(
        &self,
        dry_run: bool,
        commit_properties: Option<PyCommitProperties>,
        post_commithook_properties: Option<PyPostCommitHookProperties>,
    ) -> PyResult<String> {
        let table = self._table.lock().map_err(to_rt_err)?.clone();
        let mut cmd = DeltaOps(table).filesystem_check().with_dry_run(dry_run);

        if let Some(commit_properties) =
            maybe_create_commit_properties(commit_properties, post_commithook_properties)
        {
            cmd = cmd.with_commit_properties(commit_properties);
        }

        if self.log_store()?.name() == "LakeFSLogStore" {
            cmd = cmd.with_custom_execute_handler(Arc::new(LakeFSCustomExecuteHandler {}))
        }

        let (table, metrics) = rt()
            .block_on(cmd.into_future())
            .map_err(PythonError::from)?;
        self.set_state(table.state)?;
        Ok(serde_json::to_string(&metrics).unwrap())
    }

    /// Get the latest transaction version for the given application ID.
    ///
    /// Returns `None` if the application ID is not found.
    pub fn transaction_version(&self, app_id: String) -> PyResult<Option<i64>> {
        // NOTE: this will simplify once we have moved logstore onto state.
        let log_store = self.log_store()?;
        let snapshot = self.with_table(|t| Ok(t.snapshot().map_err(PythonError::from)?.clone()))?;
        Ok(rt()
            .block_on(snapshot.transaction_version(log_store.as_ref(), app_id))
            .map_err(PythonError::from)?)
    }

    #[pyo3(signature = (field_name, metadata, commit_properties=None, post_commithook_properties=None))]
    pub fn set_column_metadata(
        &self,
        py: Python,
        field_name: &str,
        metadata: HashMap<String, String>,
        commit_properties: Option<PyCommitProperties>,
        post_commithook_properties: Option<PyPostCommitHookProperties>,
    ) -> PyResult<()> {
        let table = py.allow_threads(|| {
            let table = self._table.lock().map_err(to_rt_err)?.clone();
            let mut cmd = DeltaOps(table)
                .update_field_metadata()
                .with_field_name(field_name)
                .with_metadata(
                    metadata
                        .iter()
                        .map(|(k, v)| (k.clone(), MetadataValue::String(v.clone())))
                        .collect(),
                );

            if let Some(commit_properties) =
                maybe_create_commit_properties(commit_properties, post_commithook_properties)
            {
                cmd = cmd.with_commit_properties(commit_properties)
            }

            if self.log_store()?.name() == "LakeFSLogStore" {
                cmd = cmd.with_custom_execute_handler(Arc::new(LakeFSCustomExecuteHandler {}))
            }

            rt().block_on(cmd.into_future())
                .map_err(PythonError::from)
                .map_err(PyErr::from)
        })?;
        self.set_state(table.state)?;
        Ok(())
    }

    #[allow(clippy::too_many_arguments)]
    #[pyo3(signature = (
        data,
        batch_schema,
        mode,
        schema_mode=None,
        partition_by=None,
        predicate=None,
        target_file_size=None,
        name=None,
        description=None,
        configuration=None,
        writer_properties=None,
        commit_properties=None,
        post_commithook_properties=None
    ))]
    fn write(
        &self,
        py: Python,
        data: PyRecordBatchReader,
        batch_schema: PyArrowSchema,
        mode: String,
        schema_mode: Option<String>,
        partition_by: Option<Vec<String>>,
        predicate: Option<String>,
        target_file_size: Option<usize>,
        name: Option<String>,
        description: Option<String>,
        configuration: Option<HashMap<String, Option<String>>>,
        writer_properties: Option<PyWriterProperties>,
        commit_properties: Option<PyCommitProperties>,
        post_commithook_properties: Option<PyPostCommitHookProperties>,
    ) -> PyResult<()> {
        let table = py.allow_threads(|| {
            let save_mode = mode.parse().map_err(PythonError::from)?;

            let mut builder = WriteBuilder::new(
                self.log_store()?,
                self.with_table(|t| Ok(t.state.as_ref().map(|s| s.snapshot().clone())))?,
                // Take the Option<state> since it might be the first write,
                // triggered through `write_to_deltalake`
            )
            .with_save_mode(save_mode);

            let table_provider = to_lazy_table(maybe_lazy_cast_reader(
                data.into_reader()?,
                batch_schema.into_inner(),
            ))
            .map_err(PythonError::from)?;

            let plan = LogicalPlanBuilder::scan("source", provider_as_source(table_provider), None)
                .map_err(PythonError::from)?
                .build()
                .map_err(PythonError::from)?;

            builder = builder.with_input_execution_plan(Arc::new(plan));

            if let Some(schema_mode) = schema_mode {
                builder = builder.with_schema_mode(schema_mode.parse().map_err(PythonError::from)?);
            }
            if let Some(partition_columns) = partition_by {
                builder = builder.with_partition_columns(partition_columns);
            }

            if let Some(writer_props) = writer_properties {
                builder = builder.with_writer_properties(
                    set_writer_properties(writer_props).map_err(PythonError::from)?,
                );
            }

            if let Some(name) = &name {
                builder = builder.with_table_name(name);
            };

            if let Some(description) = &description {
                builder = builder.with_description(description);
            };

            if let Some(predicate) = predicate {
                builder = builder.with_replace_where(predicate);
            };

            if let Some(target_file_size) = target_file_size {
                builder = builder.with_target_file_size(target_file_size)
            };

            if let Some(config) = configuration {
                builder = builder.with_configuration(config);
            };

            if let Some(commit_properties) =
                maybe_create_commit_properties(commit_properties, post_commithook_properties)
            {
                builder = builder.with_commit_properties(commit_properties);
            };

            if self.log_store()?.name() == "LakeFSLogStore" {
                builder =
                    builder.with_custom_execute_handler(Arc::new(LakeFSCustomExecuteHandler {}))
            }

            rt().block_on(builder.into_future())
                .map_err(PythonError::from)
                .map_err(PyErr::from)
        })?;

        self.set_state(table.state)?;
        Ok(())
    }

    fn __datafusion_table_provider__<'py>(
        &self,
        py: Python<'py>,
    ) -> PyResult<Bound<'py, PyCapsule>> {
        // tokio runtime handle?
        let handle = None;
        let name = CString::new("datafusion_table_provider").unwrap();

        let table = self.with_table(|t| Ok(Arc::new(t.clone())))?;
        let provider = FFI_TableProvider::new(table, false, handle);

        PyCapsule::new(py, provider, Some(name.clone()))
    }
}

fn set_post_commithook_properties(
    mut commit_properties: CommitProperties,
    post_commithook_properties: PyPostCommitHookProperties,
) -> CommitProperties {
    commit_properties =
        commit_properties.with_create_checkpoint(post_commithook_properties.create_checkpoint);
    commit_properties = commit_properties
        .with_cleanup_expired_logs(post_commithook_properties.cleanup_expired_logs);
    commit_properties
}

fn set_writer_properties(writer_properties: PyWriterProperties) -> DeltaResult<WriterProperties> {
    let mut properties = WriterProperties::builder();
    let data_page_size_limit = writer_properties.data_page_size_limit;
    let dictionary_page_size_limit = writer_properties.dictionary_page_size_limit;
    let data_page_row_count_limit = writer_properties.data_page_row_count_limit;
    let write_batch_size = writer_properties.write_batch_size;
    let max_row_group_size = writer_properties.max_row_group_size;
    let compression = writer_properties.compression;
    let statistics_truncate_length = writer_properties.statistics_truncate_length;
    let default_column_properties = writer_properties.default_column_properties;
    let column_properties = writer_properties.column_properties;

    if let Some(data_page_size) = data_page_size_limit {
        properties = properties.set_data_page_size_limit(data_page_size);
    }
    if let Some(dictionary_page_size) = dictionary_page_size_limit {
        properties = properties.set_dictionary_page_size_limit(dictionary_page_size);
    }
    if let Some(data_page_row_count) = data_page_row_count_limit {
        properties = properties.set_data_page_row_count_limit(data_page_row_count);
    }
    if let Some(batch_size) = write_batch_size {
        properties = properties.set_write_batch_size(batch_size);
    }
    if let Some(row_group_size) = max_row_group_size {
        properties = properties.set_max_row_group_size(row_group_size);
    }
    properties = properties.set_statistics_truncate_length(statistics_truncate_length);

    if let Some(compression) = compression {
        let compress: Compression = compression
            .parse()
            .map_err(|err: ParquetError| DeltaTableError::Generic(err.to_string()))?;

        properties = properties.set_compression(compress);
    }

    if let Some(default_column_properties) = default_column_properties {
        if let Some(dictionary_enabled) = default_column_properties.dictionary_enabled {
            properties = properties.set_dictionary_enabled(dictionary_enabled);
        }
        if let Some(statistics_enabled) = default_column_properties.statistics_enabled {
            let enabled_statistics: EnabledStatistics = statistics_enabled
                .parse()
                .map_err(|err: String| DeltaTableError::Generic(err))?;

            properties = properties.set_statistics_enabled(enabled_statistics);
        }
        if let Some(bloom_filter_properties) = default_column_properties.bloom_filter_properties {
            if let Some(set_bloom_filter_enabled) = bloom_filter_properties.set_bloom_filter_enabled
            {
                properties = properties.set_bloom_filter_enabled(set_bloom_filter_enabled);
            }
            if let Some(bloom_filter_fpp) = bloom_filter_properties.fpp {
                properties = properties.set_bloom_filter_fpp(bloom_filter_fpp);
            }
            if let Some(bloom_filter_ndv) = bloom_filter_properties.ndv {
                properties = properties.set_bloom_filter_ndv(bloom_filter_ndv);
            }
        }
    }
    if let Some(column_properties) = column_properties {
        for (column_name, column_prop) in column_properties {
            if let Some(column_prop) = column_prop {
                if let Some(dictionary_enabled) = column_prop.dictionary_enabled {
                    properties = properties.set_column_dictionary_enabled(
                        column_name.clone().into(),
                        dictionary_enabled,
                    );
                }
                if let Some(statistics_enabled) = column_prop.statistics_enabled {
                    let enabled_statistics: EnabledStatistics = statistics_enabled
                        .parse()
                        .map_err(|err: String| DeltaTableError::Generic(err))?;

                    properties = properties.set_column_statistics_enabled(
                        column_name.clone().into(),
                        enabled_statistics,
                    );
                }
                if let Some(encoding) = column_prop.encoding {
                    properties = properties.set_column_encoding(
                        column_name.clone().into(),
                        Encoding::from_str(&encoding).map_err(DeltaTableError::from)?,
                    );
                    properties =
                        properties.set_column_dictionary_enabled(column_name.clone().into(), false);
                }
                if let Some(bloom_filter_properties) = column_prop.bloom_filter_properties {
                    if let Some(set_bloom_filter_enabled) =
                        bloom_filter_properties.set_bloom_filter_enabled
                    {
                        properties = properties.set_column_bloom_filter_enabled(
                            column_name.clone().into(),
                            set_bloom_filter_enabled,
                        );
                    }
                    if let Some(bloom_filter_fpp) = bloom_filter_properties.fpp {
                        properties = properties.set_column_bloom_filter_fpp(
                            column_name.clone().into(),
                            bloom_filter_fpp,
                        );
                    }
                    if let Some(bloom_filter_ndv) = bloom_filter_properties.ndv {
                        properties = properties
                            .set_column_bloom_filter_ndv(column_name.into(), bloom_filter_ndv);
                    }
                }
            }
        }
    }
    Ok(properties.build())
}

fn convert_partition_filters(
    partitions_filters: Vec<(PyBackedStr, PyBackedStr, PartitionFilterValue)>,
) -> Result<Vec<PartitionFilter>, DeltaTableError> {
    partitions_filters
        .into_iter()
        .map(|filter| match filter {
            (key, op, PartitionFilterValue::Single(v)) => {
                let key: &'_ str = key.as_ref();
                let op: &'_ str = op.as_ref();
                let v: &'_ str = v.as_ref();
                PartitionFilter::try_from((key, op, v))
            }
            (key, op, PartitionFilterValue::Multiple(v)) => {
                let key: &'_ str = key.as_ref();
                let op: &'_ str = op.as_ref();
                let v: Vec<&'_ str> = v.iter().map(|v| v.as_ref()).collect();
                PartitionFilter::try_from((key, op, v.as_slice()))
            }
        })
        .collect()
}

fn maybe_create_commit_properties(
    maybe_commit_properties: Option<PyCommitProperties>,
    post_commithook_properties: Option<PyPostCommitHookProperties>,
) -> Option<CommitProperties> {
    if maybe_commit_properties.is_none() && post_commithook_properties.is_none() {
        return None;
    }
    let mut commit_properties = CommitProperties::default();

    if let Some(commit_props) = maybe_commit_properties {
        if let Some(metadata) = commit_props.custom_metadata {
            let json_metadata: Map<String, Value> =
                metadata.into_iter().map(|(k, v)| (k, v.into())).collect();
            commit_properties = commit_properties.with_metadata(json_metadata);
        };

        if let Some(max_retries) = commit_props.max_commit_retries {
            commit_properties = commit_properties.with_max_retries(max_retries);
        };

        if let Some(app_transactions) = commit_props.app_transactions {
            let app_transactions = app_transactions.iter().map(Transaction::from).collect();
            commit_properties = commit_properties.with_application_transactions(app_transactions);
        }
    }

    if let Some(post_commit_hook_props) = post_commithook_properties {
        commit_properties =
            set_post_commithook_properties(commit_properties, post_commit_hook_props)
    }
    Some(commit_properties)
}

fn scalar_to_py<'py>(value: &Scalar, py_date: &Bound<'py, PyAny>) -> PyResult<Bound<'py, PyAny>> {
    use Scalar::*;

    let py = py_date.py();
    let val = match value {
        Null(_) => py.None(),
        Boolean(val) => val.into_py_any(py)?,
        Binary(val) => val.into_py_any(py)?,
        String(val) => val.into_py_any(py)?,
        Byte(val) => val.into_py_any(py)?,
        Short(val) => val.into_py_any(py)?,
        Integer(val) => val.into_py_any(py)?,
        Long(val) => val.into_py_any(py)?,
        Float(val) => val.into_py_any(py)?,
        Double(val) => val.into_py_any(py)?,
        Timestamp(_) => {
            // We need to manually append 'Z' add to end so that pyarrow can cast the
            // scalar value to pa.timestamp("us","UTC")
            let value = value.serialize();
            format!("{value}Z").into_py_any(py)?
        }
        TimestampNtz(_) => {
            let value = value.serialize();
            value.into_py_any(py)?
        }
        // NOTE: PyArrow 13.0.0 lost the ability to cast from string to date32, so
        // we have to implement that manually.
        Date(_) => {
            let date = py_date.call_method1("fromisoformat", (value.serialize(),))?;
            date.into_py_any(py)?
        }
        Decimal(_) => value.serialize().into_py_any(py)?,
        Struct(data) => {
            let py_struct = PyDict::new(py);
            for (field, value) in data.fields().iter().zip(data.values().iter()) {
                py_struct.set_item(field.name(), scalar_to_py(value, py_date)?)?;
            }
            py_struct.into_py_any(py)?
        }
        Array(_val) => todo!("how should this be converted!"),
        Map(map) => {
            let py_map = PyDict::new(py);
            for (key, value) in map.pairs() {
                py_map.set_item(scalar_to_py(key, py_date)?, scalar_to_py(value, py_date)?)?;
            }
            py_map.into_py_any(py)?
        }
    };

    Ok(val.into_bound(py))
}

/// Create expression that file statistics guarantee to be true.
///
/// PyArrow uses this expression to determine which Dataset fragments may be
/// skipped during a scan.
///
/// Partition values are translated to equality expressions (if they are valid)
/// or is_null expression otherwise. For example, if the partition is
/// {"date": "2021-01-01", "x": null}, then the expression is:
/// field(date) = "2021-01-01" AND x IS NULL
///
/// Statistics are translated into inequalities. If there are null values, then
/// they must be OR'd with is_null.
fn filestats_to_expression_next<'py>(
    py: Python<'py>,
    schema: &SchemaRef,
    stats_columns: &[String],
    file_info: LogicalFileView,
) -> PyResult<Option<Bound<'py, PyAny>>> {
    let ds = PyModule::import(py, "pyarrow.dataset")?;
    let py_field = ds.getattr("field")?;
    let pa = PyModule::import(py, "pyarrow")?;
    let py_date = Python::import(py, "datetime")?.getattr("date")?;
    let mut expressions = Vec::new();

    let cast_to_type = |column_name: &String, value: &Bound<'py, PyAny>, schema: &ArrowSchema| {
        let column_type = schema
            .field_with_name(column_name)
            .map_err(|_| {
                PyValueError::new_err(format!("Column not found in schema: {column_name}"))
            })?
            .data_type()
            .clone();
        let column_type = PyArrowType(column_type).into_pyobject(py)?;
        pa.call_method1("scalar", (value,))?
            .call_method1("cast", (column_type,))
    };

    if let Some(partitions_values) = file_info.partition_values() {
        for (column, value) in partitions_values
            .fields()
            .iter()
            .zip(partitions_values.values().iter())
        {
            let column = column.name().to_string();
            if !value.is_null() {
                // value is a string, but needs to be parsed into appropriate type
                let converted_value =
                    cast_to_type(&column, &scalar_to_py(value, &py_date)?, schema)?;
                expressions.push(
                    py_field
                        .call1((&column,))?
                        .call_method1("__eq__", (converted_value,)),
                );
            } else {
                expressions.push(py_field.call1((column,))?.call_method0("is_null"));
            }
        }
    }

    let mut has_nulls_set: HashSet<String> = HashSet::new();

    // NOTE: null_counts should always return a struct scalar.
    if let Some(Scalar::Struct(data)) = file_info.null_counts() {
        for (field, value) in data.fields().iter().zip(data.values().iter()) {
            if stats_columns.contains(field.name()) {
                if let Scalar::Long(val) = value {
                    if *val == 0 {
                        expressions.push(py_field.call1((field.name(),))?.call_method0("is_valid"));
                    } else if Some(*val as usize) == file_info.num_records() {
                        expressions.push(py_field.call1((field.name(),))?.call_method0("is_null"));
                    } else {
                        has_nulls_set.insert(field.name().to_string());
                    }
                }
            }
        }
    }

    // NOTE: min_values should always return a struct scalar.
    if let Some(Scalar::Struct(data)) = file_info.min_values() {
        for (field, value) in data.fields().iter().zip(data.values().iter()) {
            if stats_columns.contains(field.name()) {
                match value {
                    // TODO: Handle nested field statistics.
                    Scalar::Struct(_) => {}
                    _ => {
                        let maybe_minimum =
                            cast_to_type(field.name(), &scalar_to_py(value, &py_date)?, schema);
                        if let Ok(minimum) = maybe_minimum {
                            let field_expr = py_field.call1((field.name(),))?;
                            let expr = field_expr.call_method1("__ge__", (minimum,));
                            let expr = if has_nulls_set.contains(field.name()) {
                                // col >= min_value OR col is null
                                let is_null_expr = field_expr.call_method0("is_null");
                                expr?.call_method1("__or__", (is_null_expr?,))
                            } else {
                                // col >= min_value
                                expr
                            };
                            expressions.push(expr);
                        }
                    }
                }
            }
        }
    }

    // NOTE: max_values should always return a struct scalar.
    if let Some(Scalar::Struct(data)) = file_info.max_values() {
        for (field, value) in data.fields().iter().zip(data.values().iter()) {
            if stats_columns.contains(field.name()) {
                match value {
                    // TODO: Handle nested field statistics.
                    Scalar::Struct(_) => {}
                    _ => {
                        let maybe_maximum =
                            cast_to_type(field.name(), &scalar_to_py(value, &py_date)?, schema);
                        if let Ok(maximum) = maybe_maximum {
                            let field_expr = py_field.call1((field.name(),))?;
                            let expr = field_expr.call_method1("__le__", (maximum,));
                            let expr = if has_nulls_set.contains(field.name()) {
                                // col <= max_value OR col is null
                                let is_null_expr = field_expr.call_method0("is_null");
                                expr?.call_method1("__or__", (is_null_expr?,))
                            } else {
                                // col <= max_value
                                expr
                            };
                            expressions.push(expr);
                        }
                    }
                }
            }
        }
    }

    if expressions.is_empty() {
        Ok(None)
    } else {
        expressions
            .into_iter()
            .reduce(|accum, item| accum?.call_method1("__and__", (item?,)))
            .transpose()
    }
}

#[pyfunction]
fn rust_core_version() -> &'static str {
    deltalake::crate_version()
}

/// Initialize OpenTelemetry tracing with OTLP exporter
#[pyfunction]
#[pyo3(signature = (endpoint=None))]
fn init_tracing(endpoint: Option<&str>) -> PyResult<()> {
    tracing_otlp::init_otlp_tracing(endpoint)
        .map_err(|e| PyRuntimeError::new_err(format!("Failed to initialize tracing: {}", e)))
}

/// Shutdown OpenTelemetry tracing and flush remaining spans
#[pyfunction]
fn shutdown_tracing() -> PyResult<()> {
    tracing_otlp::shutdown_tracing();
    Ok(())
}

#[derive(FromPyObject)]
pub struct PyAddAction {
    path: String,
    size: i64,
    partition_values: HashMap<String, Option<String>>,
    modification_time: i64,
    data_change: bool,
    stats: Option<String>,
}

impl From<&PyAddAction> for Add {
    fn from(action: &PyAddAction) -> Self {
        Add {
            path: action.path.clone(),
            size: action.size,
            partition_values: action.partition_values.clone(),
            modification_time: action.modification_time,
            data_change: action.data_change,
            stats: action.stats.clone(),
            tags: None,
            deletion_vector: None,
            base_row_id: None,
            default_row_commit_version: None,
            clustering_provider: None,
        }
    }
}

#[derive(FromPyObject)]
pub struct BloomFilterProperties {
    pub set_bloom_filter_enabled: Option<bool>,
    pub fpp: Option<f64>,
    pub ndv: Option<u64>,
}

#[derive(FromPyObject)]
pub struct ColumnProperties {
    pub dictionary_enabled: Option<bool>,
    pub statistics_enabled: Option<String>,
    pub bloom_filter_properties: Option<BloomFilterProperties>,
    pub encoding: Option<String>,
}

#[derive(FromPyObject)]
pub struct PyWriterProperties {
    data_page_size_limit: Option<usize>,
    dictionary_page_size_limit: Option<usize>,
    data_page_row_count_limit: Option<usize>,
    write_batch_size: Option<usize>,
    max_row_group_size: Option<usize>,
    statistics_truncate_length: Option<usize>,
    compression: Option<String>,
    default_column_properties: Option<ColumnProperties>,
    column_properties: Option<HashMap<String, Option<ColumnProperties>>>,
}

#[derive(FromPyObject)]
pub struct PyPostCommitHookProperties {
    create_checkpoint: bool,
    cleanup_expired_logs: Option<bool>,
}

#[derive(Clone)]
#[pyclass(name = "Transaction", module = "deltalake._internal", get_all)]
pub struct PyTransaction {
    app_id: String,
    version: i64,
    last_updated: Option<i64>,
}

#[pymethods]
impl PyTransaction {
    #[new]
    #[pyo3(signature = (app_id, version, last_updated = None))]
    fn new(app_id: String, version: i64, last_updated: Option<i64>) -> Self {
        Self {
            app_id,
            version,
            last_updated,
        }
    }

    fn __repr__(&self) -> String {
        format!(
            "Transaction(app_id={}, version={}, last_updated={})",
            self.app_id,
            self.version,
            self.last_updated
                .map_or("None".to_owned(), |n| n.to_string())
        )
    }
}

impl From<Transaction> for PyTransaction {
    fn from(value: Transaction) -> Self {
        PyTransaction {
            app_id: value.app_id,
            version: value.version,
            last_updated: value.last_updated,
        }
    }
}

impl From<&PyTransaction> for Transaction {
    fn from(value: &PyTransaction) -> Self {
        Transaction {
            app_id: value.app_id.clone(),
            version: value.version,
            last_updated: value.last_updated,
        }
    }
}

#[derive(FromPyObject)]
pub struct PyCommitProperties {
    custom_metadata: Option<HashMap<String, String>>,
    max_commit_retries: Option<usize>,
    app_transactions: Option<Vec<PyTransaction>>,
}

#[pyfunction]
#[allow(clippy::too_many_arguments)]
#[pyo3(signature = (
    table_uri,
    data,
    batch_schema,
    mode,
    schema_mode=None,
    partition_by=None,
    predicate=None,
    target_file_size=None,
    name=None,
    description=None,
    configuration=None,
    storage_options=None,
    writer_properties=None,
    commit_properties=None,
    post_commithook_properties=None,
))]
fn write_to_deltalake(
    py: Python,
    table_uri: String,
    data: PyRecordBatchReader,
    batch_schema: PyArrowSchema,
    mode: String,
    schema_mode: Option<String>,
    partition_by: Option<Vec<String>>,
    predicate: Option<String>,
    target_file_size: Option<usize>,
    name: Option<String>,
    description: Option<String>,
    configuration: Option<HashMap<String, Option<String>>>,
    storage_options: Option<HashMap<String, String>>,
    writer_properties: Option<PyWriterProperties>,
    commit_properties: Option<PyCommitProperties>,
    post_commithook_properties: Option<PyPostCommitHookProperties>,
) -> PyResult<()> {
    let raw_table: DeltaResult<RawDeltaTable> = py.allow_threads(|| {
        let options = storage_options.clone().unwrap_or_default();
        let table_url = deltalake::table::builder::ensure_table_uri(&table_uri)?;
        let table = rt()
            .block_on(DeltaOps::try_from_uri_with_storage_options(
                table_url,
                options.clone(),
            ))?
            .0;

        let raw_table = RawDeltaTable {
            _table: Arc::new(Mutex::new(table)),
            _config: FsConfig {
                root_url: table_uri,
                options,
            },
        };
        Ok(raw_table)
    });

    raw_table.map_err(PythonError::from)?.write(
        py,
        data,
        batch_schema,
        mode,
        schema_mode,
        partition_by,
        predicate,
        target_file_size,
        name,
        description,
        configuration,
        writer_properties,
        commit_properties,
        post_commithook_properties,
    )
}

#[pyfunction]
#[allow(clippy::too_many_arguments)]
#[pyo3(signature = (
    table_uri,
    schema,
    partition_by,
    mode,
    raise_if_key_not_exists,
    name=None,
    description=None,
    configuration=None,
    storage_options=None,
    commit_properties=None,
    post_commithook_properties=None,
))]
fn create_deltalake(
    py: Python,
    table_uri: String,
    schema: PyRef<PySchema>,
    partition_by: Vec<String>,
    mode: String,
    raise_if_key_not_exists: bool,
    name: Option<String>,
    description: Option<String>,
    configuration: Option<HashMap<String, Option<String>>>,
    storage_options: Option<HashMap<String, String>>,
    commit_properties: Option<PyCommitProperties>,
    post_commithook_properties: Option<PyPostCommitHookProperties>,
) -> PyResult<()> {
    let schema = schema.as_ref().inner_type.clone();
    py.allow_threads(|| {
        let table_url =
            deltalake::table::builder::ensure_table_uri(&table_uri).map_err(PythonError::from)?;
        let table = DeltaTableBuilder::from_uri(table_url)
            .map_err(PythonError::from)?
            .with_storage_options(storage_options.unwrap_or_default())
            .build()
            .map_err(PythonError::from)?;

        let mode = mode.parse().map_err(PythonError::from)?;

        let use_lakefs_handler = table.log_store().name() == "LakeFSLogStore";

        let mut builder = DeltaOps(table)
            .create()
            .with_columns(schema.fields().cloned())
            .with_save_mode(mode)
            .with_raise_if_key_not_exists(raise_if_key_not_exists)
            .with_partition_columns(partition_by);

        if let Some(name) = &name {
            builder = builder.with_table_name(name);
        };

        if let Some(description) = &description {
            builder = builder.with_comment(description);
        };

        if let Some(config) = configuration {
            builder = builder.with_configuration(config);
        };

        if let Some(commit_properties) =
            maybe_create_commit_properties(commit_properties, post_commithook_properties)
        {
            builder = builder.with_commit_properties(commit_properties);
        };

        if use_lakefs_handler {
            builder = builder.with_custom_execute_handler(Arc::new(LakeFSCustomExecuteHandler {}))
        }

        rt().block_on(builder.into_future())
            .map_err(PythonError::from)?;

        Ok(())
    })
}

#[pyfunction]
#[allow(clippy::too_many_arguments)]
#[pyo3(signature = (
    table_uri,
    schema,
    add_actions,
    mode,
    partition_by,
    name=None,
    description=None,
    configuration=None,
    storage_options=None,
    commit_properties=None,
    post_commithook_properties=None
))]
fn create_table_with_add_actions(
    py: Python,
    table_uri: String,
    schema: PyRef<PySchema>,
    add_actions: Vec<PyAddAction>,
    mode: &str,
    partition_by: Vec<String>,
    name: Option<String>,
    description: Option<String>,
    configuration: Option<HashMap<String, Option<String>>>,
    storage_options: Option<HashMap<String, String>>,
    commit_properties: Option<PyCommitProperties>,
    post_commithook_properties: Option<PyPostCommitHookProperties>,
) -> PyResult<()> {
    let schema = schema.as_ref().inner_type.clone();

    py.allow_threads(|| {
        let table_url =
            deltalake::table::builder::ensure_table_uri(&table_uri).map_err(PythonError::from)?;
        let table = DeltaTableBuilder::from_uri(table_url)
            .map_err(PythonError::from)?
            .with_storage_options(storage_options.unwrap_or_default())
            .build()
            .map_err(PythonError::from)?;

        let use_lakefs_handler = table.log_store().name() == "LakeFSLogStore";

        let mut builder = DeltaOps(table)
            .create()
            .with_columns(schema.fields().cloned())
            .with_partition_columns(partition_by)
            .with_actions(add_actions.iter().map(|add| Action::Add(add.into())))
            .with_save_mode(SaveMode::from_str(mode).map_err(PythonError::from)?);

        if let Some(name) = &name {
            builder = builder.with_table_name(name);
        };

        if let Some(description) = &description {
            builder = builder.with_comment(description);
        };

        if let Some(config) = configuration {
            builder = builder.with_configuration(config);
        };

        if let Some(commit_properties) =
            maybe_create_commit_properties(commit_properties, post_commithook_properties)
        {
            builder = builder.with_commit_properties(commit_properties);
        };

        if use_lakefs_handler {
            builder = builder.with_custom_execute_handler(Arc::new(LakeFSCustomExecuteHandler {}))
        }

        rt().block_on(builder.into_future())
            .map_err(PythonError::from)?;

        Ok(())
    })
}

#[pyfunction]
#[allow(clippy::too_many_arguments)]
#[pyo3(signature = (
    uri,
    partition_schema=None,
    partition_strategy=None,
    name=None,
    description=None,
    configuration=None,
    storage_options=None,
    commit_properties=None,
    post_commithook_properties=None,
))]
fn convert_to_deltalake(
    py: Python,
    uri: String,
    partition_schema: Option<PyRef<PySchema>>,
    partition_strategy: Option<String>,
    name: Option<String>,
    description: Option<String>,
    configuration: Option<HashMap<String, Option<String>>>,
    storage_options: Option<HashMap<String, String>>,
    commit_properties: Option<PyCommitProperties>,
    post_commithook_properties: Option<PyPostCommitHookProperties>,
) -> PyResult<()> {
    let partition_schema = partition_schema.map(|s| s.as_ref().inner_type.clone());
    let table_url = deltalake::table::builder::ensure_table_uri(&uri).map_err(PythonError::from)?;
    py.allow_threads(|| {
        let mut builder = ConvertToDeltaBuilder::new().with_location(table_url);

        if let Some(part_schema) = partition_schema {
            builder = builder.with_partition_schema(part_schema.fields().cloned());
        }

        if let Some(partition_strategy) = &partition_strategy {
            let strategy: PartitionStrategy =
                partition_strategy.parse().map_err(PythonError::from)?;
            builder = builder.with_partition_strategy(strategy);
        }

        if let Some(name) = &name {
            builder = builder.with_table_name(name);
        }

        if let Some(description) = &description {
            builder = builder.with_comment(description);
        }

        if let Some(config) = configuration {
            builder = builder.with_configuration(config);
        };

        if let Some(strg_options) = storage_options {
            builder = builder.with_storage_options(strg_options);
        };

        if let Some(commit_properties) =
            maybe_create_commit_properties(commit_properties, post_commithook_properties)
        {
            builder = builder.with_commit_properties(commit_properties);
        };

        if uri.starts_with("lakefs://") {
            builder = builder.with_custom_execute_handler(Arc::new(LakeFSCustomExecuteHandler {}))
        }

        rt().block_on(builder.into_future())
            .map_err(PythonError::from)?;
        Ok(())
    })
}

#[pymodule]
// module name need to match project name
fn _internal(m: &Bound<'_, PyModule>) -> PyResult<()> {
    use crate::error::{CommitFailedError, DeltaError, SchemaMismatchError, TableNotFoundError};
    deltalake::aws::register_handlers(None);
    deltalake::azure::register_handlers(None);
    deltalake::gcp::register_handlers(None);
    deltalake::hdfs::register_handlers(None);
    deltalake_mount::register_handlers(None);
    deltalake::lakefs::register_handlers(None);
    deltalake::unity_catalog::register_handlers(None);

    init_client_version(format!("py-{}", env!("CARGO_PKG_VERSION")).as_str());

    let py = m.py();
    m.add("DeltaError", py.get_type::<DeltaError>())?;
    m.add("CommitFailedError", py.get_type::<CommitFailedError>())?;
    m.add("DeltaProtocolError", py.get_type::<DeltaProtocolError>())?;
    m.add("TableNotFoundError", py.get_type::<TableNotFoundError>())?;
    m.add("SchemaMismatchError", py.get_type::<SchemaMismatchError>())?;

    env_logger::Builder::from_env(env_logger::Env::default().default_filter_or("warn")).init();
    m.add("__version__", env!("CARGO_PKG_VERSION"))?;
    m.add_function(pyo3::wrap_pyfunction!(rust_core_version, m)?)?;
    m.add_function(pyo3::wrap_pyfunction!(init_tracing, m)?)?;
    m.add_function(pyo3::wrap_pyfunction!(shutdown_tracing, m)?)?;
    m.add_function(pyo3::wrap_pyfunction!(create_deltalake, m)?)?;
    m.add_function(pyo3::wrap_pyfunction!(create_table_with_add_actions, m)?)?;
    m.add_function(pyo3::wrap_pyfunction!(write_to_deltalake, m)?)?;
    m.add_function(pyo3::wrap_pyfunction!(convert_to_deltalake, m)?)?;
    m.add_class::<RawDeltaTable>()?;
    m.add_class::<PyMergeBuilder>()?;
    m.add_class::<PyQueryBuilder>()?;
    m.add_class::<RawDeltaTableMetaData>()?;
    m.add_class::<PyTransaction>()?;
    // There are issues with submodules, so we will expose them flat for now
    // See also: https://github.com/PyO3/pyo3/issues/759
    m.add_class::<schema::PrimitiveType>()?;
    m.add_class::<schema::ArrayType>()?;
    m.add_class::<schema::MapType>()?;
    m.add_class::<schema::Field>()?;
    m.add_class::<schema::StructType>()?;
    m.add_class::<schema::PySchema>()?;
    m.add_class::<filesystem::DeltaFileSystemHandler>()?;
    m.add_class::<filesystem::ObjectInputFile>()?;
    m.add_class::<filesystem::ObjectOutputStream>()?;
    m.add_class::<features::TableFeatures>()?;
    Ok(())
}<|MERGE_RESOLUTION|>--- conflicted
+++ resolved
@@ -34,7 +34,6 @@
 use deltalake::logstore::LogStoreRef;
 use deltalake::logstore::{IORuntime, ObjectStoreRef};
 use deltalake::operations::convert_to_delta::{ConvertToDeltaBuilder, PartitionStrategy};
-<<<<<<< HEAD
 use deltalake::operations::delete::DeleteBuilder;
 use deltalake::operations::drop_constraints::DropConstraintBuilder;
 use deltalake::operations::filesystem_check::FileSystemCheckBuilder;
@@ -50,11 +49,6 @@
     TableMetadataUpdate, UpdateTableMetadataBuilder,
 };
 use deltalake::operations::vacuum::{VacuumBuilder, VacuumMode};
-=======
-use deltalake::operations::optimize::OptimizeType;
-use deltalake::operations::update_table_metadata::TableMetadataUpdate;
-use deltalake::operations::vacuum::VacuumMode;
->>>>>>> cb672ac0
 use deltalake::operations::write::WriteBuilder;
 use deltalake::operations::CustomExecuteHandler;
 use deltalake::parquet::basic::{Compression, Encoding};
@@ -626,15 +620,12 @@
                 .optimize()
                 .with_max_concurrent_tasks(max_concurrent_tasks.unwrap_or_else(num_cpus::get));
 
-<<<<<<< HEAD
             if max_spill_size.is_some() || max_temp_directory_size.is_some() {
                 let session =
                     create_session_state_for_optimize(max_spill_size, max_temp_directory_size);
                 cmd = cmd.with_session_state(Arc::new(session));
             }
 
-=======
->>>>>>> cb672ac0
             if let Some(size) = target_size {
                 cmd = cmd.with_target_size(size);
             }
@@ -705,15 +696,12 @@
                 .with_max_concurrent_tasks(max_concurrent_tasks.unwrap_or_else(num_cpus::get))
                 .with_type(OptimizeType::ZOrder(z_order_columns));
 
-<<<<<<< HEAD
             if max_spill_size.is_some() || max_temp_directory_size.is_some() {
                 let session =
                     create_session_state_for_optimize(max_spill_size, max_temp_directory_size);
                 cmd = cmd.with_session_state(Arc::new(session));
             }
 
-=======
->>>>>>> cb672ac0
             if let Some(size) = target_size {
                 cmd = cmd.with_target_size(size);
             }
