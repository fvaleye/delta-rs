--- conflicted
+++ resolved
@@ -161,10 +161,9 @@
 
     fn load(&self) -> PyResult<()> {
         let mut table = self._rt.block_on(self._table.lock());
-        Ok(self
-            ._rt
+        self._rt
             .block_on(table.load())
-            .map_err(PyDeltaTableError::from_raw)?)
+            .map_err(PyDeltaTableError::from_raw)
     }
 
     fn load_async<'a>(&self, py: Python<'a>) -> PyResult<&'a PyAny> {
@@ -384,12 +383,8 @@
         partition_filters: Option<Vec<(&str, &str, PartitionFilterValue)>>,
         target_size: Option<DeltaDataTypeLong>,
     ) -> PyResult<String> {
-<<<<<<< HEAD
         let mut table = self._rt.block_on(self._table.lock());
         let mut cmd = OptimizeBuilder::new(table.object_store(), table.state.clone());
-=======
-        let mut cmd = OptimizeBuilder::new(self._table.object_store(), self._table.state.clone());
->>>>>>> ac670db7
         if let Some(size) = target_size {
             cmd = cmd.with_target_size(size);
         }
@@ -397,17 +392,10 @@
             .map_err(PyDeltaTableError::from_raw)?;
         cmd = cmd.with_filters(&converted_filters);
 
-<<<<<<< HEAD
         let (_table, metrics) = rt()?
             .block_on(async { cmd.await })
             .map_err(PyDeltaTableError::from_raw)?;
         table.state = _table.state;
-=======
-        let (table, metrics) = rt()?
-            .block_on(async { cmd.await })
-            .map_err(PyDeltaTableError::from_raw)?;
-        self._table.state = table.state;
->>>>>>> ac670db7
         Ok(serde_json::to_string(&metrics).unwrap())
     }
 
