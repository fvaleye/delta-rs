[package]
name = "deltalake-python"
version = "0.8.1"
authors = ["Qingping Hou <dave2008713@gmail.com>"]
homepage = "https://github.com/delta-io/delta-rs"
license = "Apache-2.0"
description = "Native Delta Lake Python binding based on delta-rs with Pandas integration"
readme = "README.md"
edition = "2021"
keywords = ["deltalake", "delta", "datalake", "pandas", "arrow"]

[lib]
name = "deltalake"
crate-type = ["cdylib"]
doc = false

[package.metadata.maturin]
name = "deltalake._internal"

[dependencies]
arrow-schema = { version = "36", features = ["serde"] }
chrono = "0"
env_logger = "0"
futures = "0.3"
lazy_static = "1"
regex = "1"
serde = "1"
serde_json = "1"
tokio = { version = "1", features = ["rt-multi-thread"] }


# reqwest is pulled in by azure sdk, but not used by python binding itself
# for binary wheel best practice, statically link openssl
reqwest = { version = "*", features = ["native-tls-vendored"] }

[dependencies.pyo3]
<<<<<<< HEAD
version = "0.17"
features = ["extension-module", "abi3", "abi3-py37", "auto-initialize"]

[dependencies.pyo3-asyncio]
version = "0.17"
features = ["tokio-runtime"]
=======
version = "0.18"
features = ["extension-module", "abi3", "abi3-py37"]
>>>>>>> fb7aefdb

[dependencies.deltalake]
path = "../rust"
version = "0"
features = ["azure", "gcs", "python", "datafusion"]

[features]
default = ["rustls"]
native-tls = ["deltalake/s3-native-tls", "deltalake/glue-native-tls"]
rustls = ["deltalake/s3", "deltalake/glue"]<|MERGE_RESOLUTION|>--- conflicted
+++ resolved
@@ -28,23 +28,17 @@
 serde_json = "1"
 tokio = { version = "1", features = ["rt-multi-thread"] }
 
-
 # reqwest is pulled in by azure sdk, but not used by python binding itself
 # for binary wheel best practice, statically link openssl
 reqwest = { version = "*", features = ["native-tls-vendored"] }
 
 [dependencies.pyo3]
-<<<<<<< HEAD
-version = "0.17"
+version = "0.18"
 features = ["extension-module", "abi3", "abi3-py37", "auto-initialize"]
 
 [dependencies.pyo3-asyncio]
-version = "0.17"
+version = "0.18"
 features = ["tokio-runtime"]
-=======
-version = "0.18"
-features = ["extension-module", "abi3", "abi3-py37"]
->>>>>>> fb7aefdb
 
 [dependencies.deltalake]
 path = "../rust"
