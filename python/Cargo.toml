[package]
name = "deltalake-python"
version = "0.5.2"
authors = ["Qingping Hou <dave2008713@gmail.com>"]
homepage = "https://github.com/delta-io/delta-rs"
license = "Apache-2.0"
description = "Native Delta Lake Python binding based on delta-rs with Pandas integration"
readme = "README.md"
edition = "2018"
keywords = ["deltalake", "delta", "datalake", "pandas", "arrow"]

[lib]
name = "deltalake"
crate-type = ["cdylib"]

[dependencies]
tokio = { version = "1", features = ["rt-multi-thread"] }
env_logger = "0"
# reqwest is pulled in by azure sdk, but not used by python binding itself
# for binary wheel best practice, statically link openssl
reqwest = { version = "*", features = ["native-tls-vendored"] }
serde_json = "1"
arrow  = { version = "5" }

[dependencies.pyo3]
version = "0.14"
features = ["extension-module", "abi3", "abi3-py36"]

[dependencies.deltalake]
path = "../rust"
version = "0"
<<<<<<< HEAD
features = ["s3", "azure"]
=======
features = ["s3", "azure"]

[package.metadata.maturin]
name = "deltalake"
requires-python = ">=3.6"
classifier = [
    "Development Status :: 3 - Alpha",
    "License :: OSI Approved :: Apache Software License",
    "Programming Language :: Python :: 3 :: Only"
]
project-url = { Repo = "https://github.com/delta-io/delta-rs", Documentation = "https://delta-io.github.io/delta-rs/python/", "Bug Tracker" = "https://github.com/delta-io/delta-rs/issues" }
requires-dist = [
    "pyarrow>=4",
    'numpy<1.20.0;python_version<="3.6"',
    'dataclasses;python_version<="3.6"',
    'types-dataclasses;python_version<="3.6" and extra == "pandas"',
    "pandas; extra == 'pandas' or extra == 'devel'",
    "mypy; extra == 'devel'",
    "isort; extra == 'devel'",
    "pytest; extra == 'devel'",
    "pytest-mock; extra == 'devel'",
    "pytest-cov; extra == 'devel'",
    "pytest-clarity; extra == 'devel'",
    "pytest-timeout; extra == 'devel'",
    "sphinx; extra == 'devel'",
    "sphinx-rtd-theme; extra == 'devel'",
    "toml; extra == 'devel'",
]
provides-extra = ["pandas", "devel"]
>>>>>>> 22699e80
<|MERGE_RESOLUTION|>--- conflicted
+++ resolved
@@ -29,36 +29,4 @@
 [dependencies.deltalake]
 path = "../rust"
 version = "0"
-<<<<<<< HEAD
 features = ["s3", "azure"]
-=======
-features = ["s3", "azure"]
-
-[package.metadata.maturin]
-name = "deltalake"
-requires-python = ">=3.6"
-classifier = [
-    "Development Status :: 3 - Alpha",
-    "License :: OSI Approved :: Apache Software License",
-    "Programming Language :: Python :: 3 :: Only"
-]
-project-url = { Repo = "https://github.com/delta-io/delta-rs", Documentation = "https://delta-io.github.io/delta-rs/python/", "Bug Tracker" = "https://github.com/delta-io/delta-rs/issues" }
-requires-dist = [
-    "pyarrow>=4",
-    'numpy<1.20.0;python_version<="3.6"',
-    'dataclasses;python_version<="3.6"',
-    'types-dataclasses;python_version<="3.6" and extra == "pandas"',
-    "pandas; extra == 'pandas' or extra == 'devel'",
-    "mypy; extra == 'devel'",
-    "isort; extra == 'devel'",
-    "pytest; extra == 'devel'",
-    "pytest-mock; extra == 'devel'",
-    "pytest-cov; extra == 'devel'",
-    "pytest-clarity; extra == 'devel'",
-    "pytest-timeout; extra == 'devel'",
-    "sphinx; extra == 'devel'",
-    "sphinx-rtd-theme; extra == 'devel'",
-    "toml; extra == 'devel'",
-]
-provides-extra = ["pandas", "devel"]
->>>>>>> 22699e80
